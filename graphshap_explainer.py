""" explainers.py

    Define the different explainers: GraphSHAP + benchmarks
"""
<<<<<<< HEAD
import random
import os
import time
import statistics
from copy import copy, deepcopy
from math import sqrt
import warnings
import time
=======
# Import packages
import random
import time
import warnings
>>>>>>> 48dc21c9
from copy import deepcopy
from itertools import combinations

import matplotlib.pyplot as plt
import networkx as nx
import numpy as np
import scipy.special
<<<<<<< HEAD
import seaborn as sns
import tensorboardX
import torch
import torch_geometric
from sklearn.linear_model import (Lasso, LassoLars, LassoLarsCV,
=======
import torch
import torch_geometric
from tqdm import tqdm
from sklearn.linear_model import (LassoLars, Lasso,
>>>>>>> 48dc21c9
                                  LinearRegression, Ridge)
from sklearn.metrics import r2_score
from torch.autograd import Variable
from torch.utils.data import DataLoader, TensorDataset
<<<<<<< HEAD
from torch_geometric.data import Data
from torch_geometric.nn import MessagePassing
from torch_geometric.utils import k_hop_subgraph, to_networkx
from tqdm import tqdm

from models import LinearRegressionModel
# GraphLIME
from plots import denoise_graph, k_hop_subgraph, log_graph, visualize_subgraph
from utils.io_utils import gen_explainer_prefix, gen_prefix
=======
from torch_geometric.nn import GNNExplainer as GNNE
from torch_geometric.nn import MessagePassing

from plots import (denoise_graph, k_hop_subgraph, log_graph,
                       visualize_subgraph)
>>>>>>> 48dc21c9

warnings.filterwarnings("ignore")


class GraphSHAP():

    def __init__(self, data, model,  adj, writer, args_dataset, gpu=False):
        self.model = model
        self.data = data
        self.adj = adj
        self.writer = writer
        self.args_dataset = args_dataset
        self.gpu = gpu
        self.F = None  # number of non zero node features
        self.neighbours = None  # neighbours considered
        self.M = None  # number of nonzero features - for each node index

        self.model.eval()

    def explain(self,
                node_indexes=[0],
                hops=2,
                num_samples=10,
                info=True,
                multiclass=False,
                fullempty=None,
                S=3,
                args_hv='compute_pred',
                args_feat='Expectation',
                args_coal='Smarter',
                args_g='WLS',
                regu=None,
                vizu=False):
        """ Explain prediction for a particular node - GraphSHAP method

        Args:
            node_indexes (list, optional): indexes of the nodes of interest. Defaults to [0].
            hops (int, optional): number k of k-hop neighbours to consider in the subgraph 
                                                    around node_index. Defaults to 2.
            num_samples (int, optional): number of samples we want to form GraphSHAP's new dataset. 
                                                    Defaults to 10.
            info (bool, optional): Print information about explainer's inner workings. 
                                                    And include vizualisation. Defaults to True.
            args_hv (str, optional): strategy used to convert simplified input z' to original
                                                    input space z
            args_feat (str, optional): way to switch off and discard node features (0 or expectation)
            args_coal (str, optional): how we sample coalitions z'
            args_g (str, optional): method used to train model g on (z', f(z))
            multiclass (bool, optional): extension - consider predicted class only or all classes
            regu (int, optional): extension - apply regularisation to balance importance granted
                                                    to nodes vs features

        Returns:
                [tensors]: shapley values for features/neighbours that influence node v's pred
                        and base value
        """
        # Time
        start = time.time()

        # Explain several nodes iteratively
        phi_list = []
        for node_index in node_indexes:

            # Compute true prediction for original instance via explained GNN model
            if self.gpu:
                device = torch.device(
                    'cuda' if torch.cuda.is_available() else 'cpu')
                self.model = self.model.to(device)
                with torch.no_grad():
                    true_pred, attention_weights = self.model(
                        self.data.x.cuda(), self.adj.cuda())
                    true_conf, true_pred = true_pred[0, node_index, :].max(
                        dim=0)
            else:
                with torch.no_grad():
                        true_pred, attention_weights = self.model(self.data.x, self.adj)
                        true_conf, true_pred = true_pred[0, node_index, :].max(dim=0)

            # Construct the k-hop subgraph of the node of interest (v)
            self.neighbours, _, _, edge_mask =\
                torch_geometric.utils.k_hop_subgraph(node_idx=node_index,
                                                     num_hops=hops,
                                                     edge_index=self.data.edge_index)
            # Stores the indexes of the neighbours of v (+ index of v itself)

            # Retrieve 1-hop neighbours of v
            one_hop_neighbours, _, _, _ =\
<<<<<<< HEAD
                        torch_geometric.utils.k_hop_subgraph(node_idx=node_index,
                                        num_hops=1,
                                        edge_index=self.data.edge_index)

            # Specific case: my new method - rigorous
            if args_hv == 'node_specific':
                discarded_feat_idx = []

                # Consider only relevant entries for v only
                if args_feat == 'Null':
                    feat_idx = self.data.x[node_index, :].nonzero()
=======
                torch_geometric.utils.k_hop_subgraph(node_idx=node_index,
                                                     num_hops=1,
                                                     edge_index=self.data.edge_index)

            # Specific case: features in subgraph
            if args_hv == 'compute_pred_subgraph':
                # Determine z': features and neighbours whose importance is investigated
                discarded_feat_idx = []
                # Consider only non-zero entries in the subgraph of v
                if args_feat == 'Null':
                    feat_idx = self.data.x[self.neighbours, :].mean(
                        axis=0).nonzero()
>>>>>>> 48dc21c9
                    self.F = feat_idx.size()[0]
                elif args_feat == 'All':
                    self.F = self.data.x[node_index, :].shape[0]
                    feat_idx = torch.unsqueeze(
                        torch.arange(self.data.x.size(0)), 1)
                else:
                    # Stats dataset
                    std = self.data.x.std(axis=0)
                    mean = self.data.x.mean(axis=0)
                    # Feature intermediate rep
                    mean_subgraph = self.data.x[node_index, :]
                    # Select relevant features only - (E-e,E+e)
                    mean_subgraph = torch.where(mean_subgraph >= mean - 0.25*std, mean_subgraph,
                                                torch.ones_like(mean_subgraph)*100)
                    mean_subgraph = torch.where(mean_subgraph <= mean + 0.25*std, mean_subgraph,
                                                torch.ones_like(mean_subgraph)*100)
                    feat_idx = (mean_subgraph == 100).nonzero()
                    discarded_feat_idx = (mean_subgraph != 100).nonzero()
                    self.F = feat_idx.shape[0]
                    del mean, mean_subgraph, std

                # Remove node v index from neighbours and store their number in D
                self.neighbours = self.neighbours[self.neighbours != node_index]
                D = self.neighbours.shape[0]

                # Total number of features + neighbours considered for node v
                self.M = self.F+D

                # Def range of endcases considered
                args_K = 2

                if args_coal == 'SmarterRegu':
                    weights = torch.zeros(num_samples, dtype=torch.float64)
                    # Features only
                    num = num_samples//2
                    z_bis = eval('self.' + args_coal)(num,
                                                    args_K, 1)  # SmarterRegu
                    s = (z_bis != 0).sum(dim=1)
                    weights[:num] = self.shapley_kernel(s, self.F)
                    z_ = torch.zeros(num_samples, self.M)
                    z_[:num, :self.F] = z_bis
                    # Node only
                    z_bis = eval('self.' + args_coal)(
                        num + num_samples % 2, args_K, 0)  # SmarterRegu
                    s = (z_bis != 0).sum(dim=1)
                    weights[num:] = self.shapley_kernel(s, D)
                    z_[num:, :] = torch.ones(num + num_samples % 2, self.M)
                    z_[num:, self.F:] = z_bis
                    del z_bis, s
                    
                else: 
                    ### COALITIONS: sample z' - binary vector of dimension (num_samples, M)
                    z_ = eval('self.' + args_coal)(num_samples, args_K, regu)
                    
                    # Compute |z'| for each sample z': number of non-zero entries
                    s = (z_ != 0).sum(dim=1)

<<<<<<< HEAD
                    ### GRAPHSHAP KERNEL: define weights associated with each sample 
                    weights = self.shapley_kernel(s, self.M)
                    if max(weights) > 9 and info:
                        print('!! Empty or/and full coalition is included !!')

            else:
                # Determine z': features and neighbours whose importance is investigated
                discarded_feat_idx = []
                # Consider only non-zero entries in the subgraph of v
                if args_feat == 'Null':
                    feat_idx = self.data.x[self.neighbours, :].mean(
                        axis=0).nonzero()
                    self.F = feat_idx.size()[0]

                # Consider all features (+ use expectation like below)
=======
                # Consider all features (+ use expectation like below)
                elif args_feat == 'All':
                    self.F = self.data.x[node_index, :].shape[0]
                    feat_idx = torch.unsqueeze(
                        torch.arange(self.data.x.size(0)), 1)

                # Consider only features whose aggregated value is different from expected one
                else:
                    # Stats dataset
                    std = self.data.x.std(axis=0)
                    mean = self.data.x.mean(axis=0)
                    # Feature intermediate rep
                    mean_subgraph = self.data.x[self.neighbours, :].mean(
                        axis=0)
                    # Select relevant features only - (E-e,E+e)
                    mean_subgraph = torch.where(mean_subgraph >= mean - 0.25*std, mean_subgraph,
                                                torch.ones_like(mean_subgraph)*100)
                    mean_subgraph = torch.where(mean_subgraph <= mean + 0.25*std, mean_subgraph,
                                                torch.ones_like(mean_subgraph)*100)
                    feat_idx = (mean_subgraph == 100).nonzero()
                    discarded_feat_idx = (mean_subgraph != 100).nonzero()
                    self.F = feat_idx.shape[0]
                    del mean, mean_subgraph, std

                # Remove node v index from neighbours and store their number in D
                self.neighbours = self.neighbours[self.neighbours != node_index]
                D = self.neighbours.shape[0]

                # Total number of features + neighbours considered for node v
                self.M = self.F+D

                # Def range of endcases considered
                args_K = S

                # Necessary argument if we choose to sample all possible coalitions
                if args_coal == 'All':
                    num_samples = min(10000, 2**self.M)

                ### COALITIONS: sample z' - binary vector of dimension (num_samples, M)
                z_ = eval('self.' + args_coal)(num_samples, args_K, regu)

                # Compute |z'| for each sample z': number of non-zero entries
                s = (z_ != 0).sum(dim=1)

                ### GRAPHSHAP KERNEL: define weights associated with each sample
                weights = self.shapley_kernel(s, self.M)
                if max(weights) > 9 and info:
                    print('!! Empty or/and full coalition is included !!')

            # Usual case
            else:
                discarded_feat_idx = []

                # Consider only relevant entries for v only
                if args_feat == 'Null':
                    feat_idx = self.data.x[node_index, :].nonzero()
                    self.F = feat_idx.size()[0]
>>>>>>> 48dc21c9
                elif args_feat == 'All':
                    self.F = self.data.x[node_index, :].shape[0]
                    feat_idx = torch.unsqueeze(
                        torch.arange(self.data.x.size(0)), 1)
<<<<<<< HEAD

                # Consider only features whose aggregated value is different from expected one
=======
>>>>>>> 48dc21c9
                else:
                    # Stats dataset
                    std = self.data.x.std(axis=0)
                    mean = self.data.x.mean(axis=0)
                    # Feature intermediate rep
<<<<<<< HEAD
                    mean_subgraph = self.data.x[self.neighbours, :].mean(
                        axis=0)
=======
                    mean_subgraph = self.data.x[node_index, :]
>>>>>>> 48dc21c9
                    # Select relevant features only - (E-e,E+e)
                    mean_subgraph = torch.where(mean_subgraph >= mean - 0.25*std, mean_subgraph,
                                                torch.ones_like(mean_subgraph)*100)
                    mean_subgraph = torch.where(mean_subgraph <= mean + 0.25*std, mean_subgraph,
                                                torch.ones_like(mean_subgraph)*100)
                    feat_idx = (mean_subgraph == 100).nonzero()
                    discarded_feat_idx = (mean_subgraph != 100).nonzero()
                    self.F = feat_idx.shape[0]
                    del mean, mean_subgraph, std

<<<<<<< HEAD
                # Potentially do a feature selection with Lasso (or otherwise)
                # Long process

=======
>>>>>>> 48dc21c9
                # Remove node v index from neighbours and store their number in D
                self.neighbours = self.neighbours[self.neighbours != node_index]
                D = self.neighbours.shape[0]

                # Total number of features + neighbours considered for node v
                self.M = self.F+D

                # Def range of endcases considered
<<<<<<< HEAD
                args_K = 2

                ### COALITIONS: sample z' - binary vector of dimension (num_samples, M)
                z_ = eval('self.' + args_coal)(num_samples, args_K, regu)

                # Compute |z'| for each sample z': number of non-zero entries
                s = (z_ != 0).sum(dim=1)

                ### GRAPHSHAP KERNEL: define weights associated with each sample
                weights = self.shapley_kernel(s, self.M)
                if max(weights) > 9 and info:
                    print('!! Empty or/and full coalition is included !!')


            # H_V: Create dataset (z', f(hv(z'))=(z', f(z)), stored as (z_, fz)
=======
                args_K = S

                if args_coal == 'SmarterSeparate':
                    weights = torch.zeros(num_samples, dtype=torch.float64)
                    # Features only
                    num = num_samples//2
                    z_bis = eval('self.' + args_coal)(num,
                                                      args_K, 1)  # SmarterSeparate
                    s = (z_bis != 0).sum(dim=1)
                    weights[:num] = self.shapley_kernel(s, self.F)
                    z_ = torch.zeros(num_samples, self.M)
                    z_[:num, :self.F] = z_bis
                    # Node only
                    z_bis = eval('self.' + args_coal)(
                        num + num_samples % 2, args_K, 0)  # SmarterSeparate
                    s = (z_bis != 0).sum(dim=1)
                    weights[num:] = self.shapley_kernel(s, D)
                    z_[num:, :] = torch.ones(num + num_samples % 2, self.M)
                    z_[num:, self.F:] = z_bis
                    del z_bis, s
                else:
                    # Necessary argument if we choose to sample all possible coalitions
                    if args_coal == 'All':
                        num_samples = min(10000, 2**self.M)

                    ### COALITIONS: sample z' - binary vector of dimension (num_samples, M)
                    z_ = eval('self.' + args_coal)(num_samples, args_K, regu)

                    # Compute |z'| for each sample z': number of non-zero entries
                    s = (z_ != 0).sum(dim=1)

                    ### GRAPHSHAP KERNEL: define weights associated with each sample
                    weights = self.shapley_kernel(s, self.M)
                    if max(weights) > 9 and info:
                        print('!! Empty or/and full coalition is included !!')

            # Discard full and empty coalition if specified
            if fullempty:
                weights[(weights == 1000).nonzero()] = 0

            ### H_V: Create dataset (z', f(hv(z'))=(z', f(z)), stored as (z_, fz)
>>>>>>> 48dc21c9
            # Retrive z from z' and x_v, then compute f(z)
            fz = eval('self.' + args_hv)(node_index, num_samples, D, z_,
                                         feat_idx, one_hop_neighbours, args_K, args_feat,
                                         discarded_feat_idx, multiclass, true_pred)

            ### g: Weighted Linear Regression to learn shapley values
            phi, base_value = eval('self.' + args_g)(z_,
                                                     weights, fz, multiclass, info)
            
            ### RESCALING
            if type(regu) == int and not multiclass:
                expl = (true_conf.cpu() - base_value).detach().numpy()
                phi[:self.F] = (regu * expl / sum(phi[:self.F])) * phi[:self.F]
                phi[self.F:] = ((1-regu) * expl /
                                sum(phi[self.F:])) * phi[self.F:]

            ### PRINT some information
            if info:
                print('Base value', base_value, 'for class ', true_pred.item())
                self.print_info(D, node_index, phi, feat_idx,
                                true_pred, true_conf, multiclass)

            ### VISUALISATION
            if vizu:
                self.vizu(edge_mask, node_index, phi,
                          true_pred, hops, multiclass)


            ### Visualisation
            weighted_edge_mask = self.weighted_edge_mask(edge_mask, node_index, phi, true_pred, hops)
            
            G = self.denoise_graph(weighted_edge_mask, phi[self.F:], 
                        node_index, feat=self.data.x, label=self.data.y, threshold_num=10)

            self.log_graph(
                            self.writer,
                            G,
                            "graph/{}_{}".format(self.args_dataset,
                                                    node_index),
                            identify_self=True,
                        )

            # Time
            # TODO: remove after tests
            end = time.time()
            if info:
                print('Time: ', end - start)

            # Append explanations for this node to list of expl.
            phi_list.append(phi)

        return phi_list

    ################################
    # Coalition sampler
    ################################
    def SmarterSoftRegu(self, num_samples, args_K, regu):
<<<<<<< HEAD
        """ Coalition sampling that favour neighbours or features 
            Soft because unfavoured categories still receive some
            z'j=1 (random, full coalition) 
=======
        """ Coalition sampling that favour neighbours or features in sampling
        Still considers both joinlty
>>>>>>> 48dc21c9

        Args:
            - regu (float): param that favours either nodes (0) or features (1)
            - args_K (int): number that define max size of coalitions favoured 
        """

        # Favour features - special coalitions don't study node's effect
        if regu == 1:
            # Define empty and full coalitions
            # self.M = self.F
            z_ = torch.ones(num_samples, self.M)
            z_[1::2] = torch.zeros(num_samples//2, self.M)
            i = 2
            k = 1
            # Loop until all samples are created
            while i < num_samples:
                # Look at each feat/nei individually if have enough sample
                # Coalitions of the form (All nodes/feat, All-1 feat/nodes) & (No nodes/feat, 1 feat/nodes)
                if i + 2 * self.F < num_samples and k == 1:
                    z_[i:i+self.F, :] = torch.ones(self.F, self.M)
                    z_[i:i+self.F, :].fill_diagonal_(0)
                    z_[i+self.F:i+2*self.F, :] = torch.zeros(self.F, self.M)
                    z_[i+self.F:i+2*self.F, :].fill_diagonal_(1)
                    i += 2 * self.F
                    k += 1

                else:
                    # Split in two number of remaining samples
                    # Half for specific coalitions with low k and rest random samples
<<<<<<< HEAD
                    samp = i + 9*(num_samples - i)//10
=======
                    samp = i + 4*(num_samples - i)//5
>>>>>>> 48dc21c9
                    while i < samp and k <= min(args_K, self.F):
                        # Sample coalitions of k1 neighbours or k1 features without repet and order.
                        L = list(combinations(range(self.F), k))
                        random.shuffle(L)
                        L = L[:samp+1]

                        for j in range(len(L)):
                            # Coalitions (All nei, All-k feat) or (All feat, All-k nei)
                            z_[i, L[j]] = torch.zeros(k)
                            i += 1
                            # If limit reached, sample random coalitions
                            if i == samp:
                                z_[i:, :] = torch.empty(
                                    num_samples-i, self.M).random_(2)
                                return z_
                            # Coalitions (No nei, k feat) or (No feat, k nei)
                            z_[i, L[j]] = torch.ones(k)
                            i += 1
                            # If limit reached, sample random coalitions
                            if i == samp:
                                z_[i:, :] = torch.empty(
                                    num_samples-i, self.M).random_(2)
                                return z_
                        k += 1

                    # Sample random coalitions
                    z_[i:, :] = torch.empty(num_samples-i, self.M).random_(2)
                    return z_
            return z_

        # Favour neighbour
        elif regu == 0:
            # Define empty and full coalitions
            D = len(self.neighbours)
            #self.M = D
            #self.F = 0
            z_ = torch.ones(num_samples, self.M)
            z_[1::2] = torch.zeros(num_samples//2, self.M)
            i = 2
            k = 1
            # Loop until all samples are created
            while i < num_samples:
                # Look at each feat/nei individually if have enough sample
                # Coalitions of the form (All nodes/feat, All-1 feat/nodes) & (No nodes/feat, 1 feat/nodes)
                if i + 2 * D < num_samples and k == 1:
                    z_[i:i+D, :] = torch.ones(D, self.M)
                    z_[i:i+D, self.F:].fill_diagonal_(0)
                    z_[i+D:i+2*D, :] = torch.zeros(D, self.M)
                    z_[i+D:i+2*D, self.F:].fill_diagonal_(1)
                    i += 2 * D
                    k += 1

                else:
                    # Split in two number of remaining samples
                    # Half for specific coalitions with low k and rest random samples
<<<<<<< HEAD
                    samp = i + 9*(num_samples - i)//10
=======
                    samp = i + 4*(num_samples - i)//5
>>>>>>> 48dc21c9
                    while i < samp and k <= min(args_K, D):
                        # Sample coalitions of k1 neighbours or k1 features without repet and order.
                        L = list(combinations(range(self.F, self.M), k))
                        random.shuffle(L)
                        L = L[:samp+1]

                        for j in range(len(L)):
                            # Coalitions (All nei, All-k feat) or (All feat, All-k nei)
                            z_[i, L[j]] = torch.zeros(k)
                            i += 1
                            # If limit reached, sample random coalitions
                            if i == samp:
                                z_[i:, :] = torch.empty(
                                    num_samples-i, self.M).random_(2)
                                return z_
                            # Coalitions (No nei, k feat) or (No feat, k nei)
                            z_[i, L[j]] = torch.ones(k)
                            i += 1
                            # If limit reached, sample random coalitions
                            if i == samp:
                                z_[i:, :] = torch.empty(
                                    num_samples-i, self.M).random_(2)
                                return z_
                        k += 1

                    # Sample random coalitions
                    z_[i:, :] = torch.empty(num_samples-i, self.M).random_(2)
                    return z_
        else:
            z_ = self.Smarter(num_samples, args_K, regu)
            return z_

        return z_

<<<<<<< HEAD
    def SmarterRegu(self, num_samples, args_K, regu):
=======
    def SmarterSeparate(self, num_samples, args_K, regu):
>>>>>>> 48dc21c9
        """ Coalition sampling that consider exclusively neighbours or features 
        No random coalition at the end

        """
        if regu=='None':
            z_ = self.Smarter(num_samples, args_K, regu) 
            return z_

        # Favour features - special coalitions don't study node's effect
        elif regu > 0.5:
            # Define empty and full coalitions
            M = self.F
            z_ = torch.ones(num_samples, M)
            z_[1::2] = torch.zeros(num_samples//2, M)
            # z_[1, :] = torch.empty(1, self.M).random_(2)
            i = 2 
            k = 1
            # Loop until all samples are created
            while i < num_samples:
                # Look at each feat/nei individually if have enough sample
                # Coalitions of the form (All nodes/feat, All-1 feat/nodes) & (No nodes/feat, 1 feat/nodes)
                if i + 2 * self.F < num_samples and k == 1:
                    z_[i:i+self.F, :] = torch.ones(self.F, M)
                    z_[i:i+self.F, :].fill_diagonal_(0)
                    z_[i+self.F:i+2*self.F, :] = torch.zeros(self.F, M)
                    z_[i+self.F:i+2*self.F, :].fill_diagonal_(1)
                    i += 2 * self.F
                    k += 1

                else:
                    # Split in two number of remaining samples
                    # Half for specific coalitions with low k and rest random samples
                    samp = num_samples
<<<<<<< HEAD
                    while i<samp and k<=min(args_K, self.F):
                        # Sample coalitions of k1 neighbours or k1 features without repet and order. 
                        L = list( combinations(range(self.F),k) )
=======
                    while i < samp and k <= min(args_K, self.F):
                        # Sample coalitions of k1 neighbours or k1 features without repet and order.
                        L = list(combinations(range(self.F), k))
>>>>>>> 48dc21c9
                        random.shuffle(L)
                        L = L[:samp+1]

                        for j in range(len(L)):
                            # Coalitions (All nei, All-k feat) or (All feat, All-k nei)
                            z_[i, L[j]] = torch.zeros(k)
                            i += 1
                            # If limit reached, sample random coalitions
                            if i == samp:
<<<<<<< HEAD
                                #z_[i:, :] = torch.empty(num_samples-i, M).random_(2)
=======
>>>>>>> 48dc21c9
                                return z_
                            # Coalitions (No nei, k feat) or (No feat, k nei)
                            z_[i, L[j]] = torch.ones(k)
                            i += 1
                            # If limit reached, sample random coalitions
                            if i == samp:
<<<<<<< HEAD
                                #z_[i:, :] = torch.empty(num_samples-i, M).random_(2)
                                return z_
                        k += 1

                    # Sample random coalitions 
=======
                                return z_
                        k += 1

                    # Sample random coalitions
>>>>>>> 48dc21c9
                    z_[i:, :] = torch.empty(num_samples-i, M).random_(2)
                    return z_
            return z_
        
        # Favour neighbour
<<<<<<< HEAD
        else: 
            # Define empty and full coalitions
            D = len(self.neighbours)
            M = D
            # self.F = 0 
            z_ = torch.ones(num_samples, M)
            z_[1::2] = torch.zeros(num_samples//2, M)
            i = 2 
=======
        else:
            # Define empty and full coalitions
            D = len(self.neighbours)
            M = D
            # self.F = 0
            z_ = torch.ones(num_samples, M)
            z_[1::2] = torch.zeros(num_samples//2, M)
            i = 2
>>>>>>> 48dc21c9
            k = 1
            # Loop until all samples are created
            while i < num_samples:
                # Look at each feat/nei individually if have enough sample
                # Coalitions of the form (All nodes/feat, All-1 feat/nodes) & (No nodes/feat, 1 feat/nodes)
                if i + 2 * D < num_samples and k == 1:
                    z_[i:i+D, :] = torch.ones(D, M)
                    z_[i:i+D, :].fill_diagonal_(0)
                    z_[i+D:i+2*D, :] = torch.zeros(D, M)
                    z_[i+D:i+2*D, :].fill_diagonal_(1)
                    i += 2 * D
                    k += 1

                else:
                    # Split in two number of remaining samples
                    # Half for specific coalitions with low k and rest random samples
                    samp = num_samples
<<<<<<< HEAD
                    while i<samp and k<=min(args_K, D):
                        # Sample coalitions of k1 neighbours or k1 features without repet and order. 
                        L = list( combinations(range(0, M), k) )
=======
                    while i < samp and k <= min(args_K, D):
                        # Sample coalitions of k1 neighbours or k1 features without repet and order.
                        L = list(combinations(range(0, M), k))
>>>>>>> 48dc21c9
                        random.shuffle(L)
                        L = L[:samp+1]

                        for j in range(len(L)):
                            # Coalitions (All nei, All-k feat) or (All feat, All-k nei)
                            z_[i, L[j]] = torch.zeros(k)
                            i += 1
                            # If limit reached, sample random coalitions
                            if i == samp:
                                #z_[i:, :] = torch.empty(num_samples-i, M).random_(2)
                                return z_
                            # Coalitions (No nei, k feat) or (No feat, k nei)
                            z_[i, L[j]] = torch.ones(k)
                            i += 1
                            # If limit reached, sample random coalitions
                            if i == samp:
                                #z_[i:, :] = torch.empty(num_samples-i, M).random_(2)
                                return z_
                        k += 1

<<<<<<< HEAD
                    # Sample random coalitions 
=======
                    # Sample random coalitions
>>>>>>> 48dc21c9
                    z_[i:, :] = torch.empty(num_samples-i, M).random_(2)
                    return z_
            return z_

<<<<<<< HEAD
    def SmarterPlus(self, num_samples, args_K, *unused):
        """ Sample coalitions cleverly given shapley kernel def
        Consider nodes and features separately to better capture their effect

        Args:
            num_samples ([int]): total number of coalitions z_
            args_K: max size of coalitions favoured in sampling 

        Returns:
            [tensor]: z_ in {0,1}^F x {0,1}^D (num_samples x self.M)
        """
        # Define empty and full coalitions
        z_ = torch.ones(num_samples, self.M)
        z_[1::2] = torch.zeros(num_samples//2, self.M)
        # No coalitions
        i = 0
        k = 1
        # Loop until all samples are created
        while i < num_samples:
            # Look at each feat/nei individually if have enough sample
            # Coalitions of the form (All nodes/feat, All-1 feat/nodes) & (No nodes/feat, 1 feat/nodes)
            if i + 2 * self.M < num_samples and k == 1:
                z_[i:i+self.M, :] = torch.ones(self.M, self.M)
                z_[i:i+self.M, :].fill_diagonal_(0)
                z_[i+self.M:i+2*self.M, :] = torch.zeros(self.M, self.M)
                z_[i+self.M:i+2*self.M, :].fill_diagonal_(1)
                i += 2 * self.M
                k += 1

            else:
                # Split in two number of remaining samples
                # Half for specific coalitions with low k and rest random samples
                samp = i + 9*(num_samples - i)//10
                while i < samp and k <= min(args_K, self.F, self.M-self.F):
                    # Sample coalitions of k1 neighbours or k1 features without repet and order.
                    L = list(combinations(range(self.F), k)) + list(combinations(range(self.F, self.M), k) )
                    random.shuffle(L)
                    L = L[:samp+1]

                    for j in range(len(L)):
                        # Coalitions (All nei, All-k feat) or (All feat, All-k nei)
                        z_[i, L[j]] = torch.zeros(k)
                        i += 1
                        # If limit reached, sample random coalitions
                        if i == samp:
                            z_[i:, :] = torch.empty(num_samples-i, self.M).random_(2)
                            return z_
                        # Coalitions (No nei, k feat) or (No feat, k nei)
                        z_[i, L[j]] = torch.ones(k)
                        i += 1
                        # If limit reached, sample random coalitions
                        if i == samp:
                            z_[i:, :] = torch.empty(num_samples-i, self.M).random_(2)
                            return z_
                    k += 1

                # Sample random coalitions
                z_[i:, :] = torch.empty(num_samples-i, self.M).random_(2)

        return z_
        
=======
>>>>>>> 48dc21c9
    def Smarter(self, num_samples, args_K, *unused):
        """ Sample coalitions cleverly given shapley kernel def
        Nodes and features are considered separately for specific coal

        Args:
            num_samples ([int]): total number of coalitions z_
            args_K: max size of coalitions favoured in sampling 

        Returns:
            [tensor]: z_ in {0,1}^F x {0,1}^D (num_samples x self.M)
        """
        # Define empty and full coalitions
        z_ = torch.ones(num_samples, self.M)
        z_[1::2] = torch.zeros(num_samples//2, self.M)
        i = 2
        k = 1
        # Loop until all samples are created
        while i < num_samples:
            # Look at each feat/nei individually if have enough sample
            # Coalitions of the form (All nodes/feat, All-1 feat/nodes) & (No nodes/feat, 1 feat/nodes)
            if i + 2 * self.M < num_samples and k == 1:
                z_[i:i+self.M, :] = torch.ones(self.M, self.M)
                z_[i:i+self.M, :].fill_diagonal_(0)
                z_[i+self.M:i+2*self.M, :] = torch.zeros(self.M, self.M)
                z_[i+self.M:i+2*self.M, :].fill_diagonal_(1)
                i += 2 * self.M
                k += 1

            else:
                # Split in two number of remaining samples
                # Half for specific coalitions with low k and rest random samples
<<<<<<< HEAD
                samp = i + 9*(num_samples - i)//10
=======
                samp = i + 4*(num_samples - i)//5
>>>>>>> 48dc21c9
                while i < samp and k <= min(args_K, self.F, self.M-self.F):
                    # Sample coalitions of k1 neighbours or k1 features without repet and order.
                    L = list(combinations(range(self.F), k)) + \
                        list(combinations(range(self.F, self.M), k))
                    random.shuffle(L)
                    L = L[:samp+1]

                    for j in range(len(L)):
                        # Coalitions (All nei, All-k feat) or (All feat, All-k nei)
                        z_[i, L[j]] = torch.zeros(k)
                        i += 1
                        # If limit reached, sample random coalitions
                        if i == samp:
                            z_[i:, :] = torch.empty(
                                num_samples-i, self.M).random_(2)
                            return z_
                        # Coalitions (No nei, k feat) or (No feat, k nei)
                        z_[i, L[j]] = torch.ones(k)
                        i += 1
                        # If limit reached, sample random coalitions
                        if i == samp:
                            z_[i:, :] = torch.empty(
                                num_samples-i, self.M).random_(2)
                            return z_
                    k += 1

                # Sample random coalitions
                z_[i:, :] = torch.empty(num_samples-i, self.M).random_(2)
                return z_
        return z_

    def Smart(self, num_samples, args_K, *unused):
        """ Sample coalitions cleverly given shapley kernel def
        Favour coalition with height weight - no distinction nodes/feat
        Some random coalitions at the end

        Args:
            num_samples ([int]): total number of coalitions z_
            args_K (int): max size of coalitions favoured

        Returns:
            [tensor]: z_ in {0,1}^F x {0,1}^D (num_samples x self.M)
        """
        z_ = torch.ones(num_samples, self.M)
        z_[1::2] = torch.zeros(num_samples//2, self.M)
        k = 1
        i = 2
        while i < num_samples:
            if i + 2 * self.M < num_samples and k == 1:
                z_[i:i+self.M, :] = torch.ones(self.M, self.M)
                z_[i:i+self.M, :].fill_diagonal_(0)
                z_[i+self.M:i+2*self.M, :] = torch.zeros(self.M, self.M)
                z_[i+self.M:i+2*self.M, :].fill_diagonal_(1)
                i += 2 * self.M
                k += 1
            elif k == 1:
                M = list(range(self.M))
                random.shuffle(M)
                for j in range(self.M):
                    z_[i, M[j]] = torch.zeros(1)
                    i += 1
                    if i == num_samples:
                        return z_
                    z_[i, M[j]] = torch.ones(1)
                    i += 1
                    if i == num_samples:
                        return z_
                k += 1
            elif k < args_K:
                samp = i + 4*(num_samples - i)//5
                M = list(combinations(range(self.M), k))[:samp-i+1]
                random.shuffle(M)
                for j in range(len(M)):
                    z_[i, M[j][0]] = torch.tensor(0)
                    z_[i, M[j][1]] = torch.tensor(0)
                    i += 1
                    if i == samp:
                        z_[i:, :] = torch.empty(
                            num_samples-i, self.M).random_(2)
                        return z_
                    z_[i, M[j][0]] = torch.tensor(1)
                    z_[i, M[j][1]] = torch.tensor(1)
                    i += 1
                    if i == samp:
                        z_[i:, :] = torch.empty(
                            num_samples-i, self.M).random_(2)
                        return z_
                k += 1
            else:
                z_[i:, :] = torch.empty(num_samples-i, self.M).random_(2)
                return z_

        return z_

    def Random(self, num_samples, *unused):
        z_ = torch.empty(num_samples, self.M).random_(2)
        # z_[0, :] = torch.ones(self.M)
        # z_[1, :] = torch.zeros(self.M)
        return z_

    def All(self, num_samples, *unsused):
        """Sample all possible 2^{M+N} coalitions (unordered, without replacement)

        Args:
            num_samples ([int]): 2^{M+N} or boundary we fixed (20,000)

        [tensor]: z_ in {0,1}^F x {0,1}^D (2^{M+N} x self.M)
        """
        z_ = torch.zeros(num_samples, self.M)
        i = 0
        try:
            for k in range(0, self.M+1):
                L = list(combinations(range(0, self.M), k))
                for j in range(len(L)):
                    z_[i, L[j]] = torch.ones(k)
                    i += 1
        except IndexError:  # deal with boundary
            return z_
        return z_

    ################################
    # GraphSHAP kernel
    ################################
    def shapley_kernel(self, s, M):
        """ Computes a weight for each newly created sample 

        Args:
            s (tensor): contains dimension of z' for all instances
                (number of features + neighbours included)
            M (tensor): total number of features/nodes in dataset

        Returns:
                [tensor]: shapley kernel value for each sample
        """
        shap_kernel = []
        # Loop around elements of s in order to specify a special case
        # Otherwise could have procedeed with tensor s direclty
        for i in range(s.shape[0]):
            a = s[i].item()
            # Put an emphasis on samples where all or none features are included
            if a == 0 or a == M:
                shap_kernel.append(1000)
            elif scipy.special.binom(M, a) == float('+inf'):
                shap_kernel.append(1/M)
            else:
                shap_kernel.append(
                    (M-1)/(scipy.special.binom(M, a)*a*(M-a)))
        return torch.tensor(shap_kernel)

    ################################
    # COMPUTE PREDICTIONS f(z)
    ################################
    def custom_to_networkx(self, data, node_attrs=None, edge_attrs=None, to_undirected=False,
                               remove_self_loops=False):
        r"""Converts a :class:`torch_geometric.data.Data` instance to a
        :obj:`networkx.DiGraph` if :attr:`to_undirected` is set to :obj:`True`, or
        an undirected :obj:`networkx.Graph` otherwise.

        Args:
            data (torch_geometric.data.Data): The data object.
            node_attrs (iterable of str, optional): The node attributes to be
                copied. (default: :obj:`None`)
            edge_attrs (iterable of str, optional): The edge attributes to be
                copied. (default: :obj:`None`)
            to_undirected (bool, optional): If set to :obj:`True`, will return a
                a :obj:`networkx.Graph` instead of a :obj:`networkx.DiGraph`. The
                undirected graph will correspond to the upper triangle of the
                corresponding adjacency matrix. (default: :obj:`False`)
            remove_self_loops (bool, optional): If set to :obj:`True`, will not
                include self loops in the resulting graph. (default: :obj:`False`)
        """

        if to_undirected:
            G = nx.Graph()
        else:
            G = nx.DiGraph()

        G.add_nodes_from(range(data.num_nodes))

        values = {}
        for key, item in data.__dict__.items():
            if torch.is_tensor(item):
                values[key] = item.squeeze().tolist()
            else:
                values[key] = item
            if isinstance(values[key], (list, tuple)) and len(values[key]) == 1:
                values[key] = item[0]

        for i, (u, v) in enumerate(data.edge_index.t().tolist()):

            if to_undirected and v > u:
                continue

            if remove_self_loops and u == v:
                continue

            G.add_edge(u, v)
            for key in edge_attrs if edge_attrs is not None else []:
                G[u][v][key] = values[key][i]

        for key in node_attrs if node_attrs is not None else []:
            for i, feat_dict in G.nodes(data=True):
                feat_dict.update({key: values[key][i]})

        return G

    def compute_pred_subgraph(self, node_index, num_samples, D, z_, feat_idx, one_hop_neighbours, args_K, args_feat, discarded_feat_idx, multiclass, true_pred):
        """ Construct z from z' and compute prediction f(z) for each sample z'
            In fact, we build the dataset (z', f(z)), required to train the weighted linear model.
            Features in subgraph

        Args: 
                Variables are defined exactly as defined in explainer function 

        Returns: 
                (tensor): f(z) - probability of belonging to each target classes, for all samples z
                Dimension (N * C) where N is num_samples and C num_classses. 
        """
        # To networkx
        G = self.custom_to_networkx(self.data)

        # We need to recover z from z' - wrt sampled neighbours and node features
        # Initialise new node feature vectors and neighbours to disregard
        if args_feat == 'Null':
            av_feat_values = torch.zeros(self.data.x.size(1))
        else:
            av_feat_values = self.data.x.mean(dim=0)
            # 'All' and 'Expectation'

        # Store nodes and features not sampled
        excluded_feat = {}
        excluded_nei = {}

        # Define excluded_feat and excluded_nei for each z'
        for i in range(num_samples):

            # Define new node features dataset (we only modify x_v for now)
            # Store index of features that are not sampled (z_j=0)
            feats_id = []
            for j in range(self.F):
                if z_[i, j].item() == 0:
                    feats_id.append(feat_idx[j].item())
            excluded_feat[i] = feats_id

            # Define new neighbourhood
            # Store index of neighbours that need to be isolated (not sampled, z_j=0)
            nodes_id = []
            for j in range(D):
                if z_[i, self.F+j] == 0:
                    nodes_id.append(self.neighbours[j].item())
            # Dico with key = num_sample id, value = excluded neighbour index
            excluded_nei[i] = nodes_id

        # Init label f(z) for graphshap dataset - consider all classes
        if multiclass:
            fz = torch.zeros((num_samples, self.data.num_classes))
        else:
            fz = torch.zeros(num_samples)
        # classes_labels = torch.zeros(num_samples)
        # pred_confidence = torch.zeros(num_samples)

        # Create new matrix A and X - for each sample ≈ reform z from z'
        for (key, ex_nei), (_, ex_feat) in tqdm(zip(excluded_nei.items(), excluded_feat.items())):

            positions = []
            # For each excluded neighbour, retrieve the column index of its occurences
            # in the adj matrix - store them in positions (list)
            for val in ex_nei:
                pos = (self.data.edge_index == val).nonzero()[:, 1].tolist()
                positions += pos
            # Create new adjacency matrix for that sample
            positions = list(set(positions))
            A = np.array(self.data.edge_index)
<<<<<<< HEAD
            # Special case - consider only feat. influence if too few nei included
=======
            # Special case (0 node, k feat)
            # Consider only feat. influence if too few nei included
>>>>>>> 48dc21c9
            if D - len(ex_nei) >= min(self.F - len(ex_feat), args_K):
                A = np.delete(A, positions, axis=1)
            A = torch.tensor(A)

            # Change feature vector for node of interest - excluded and discarded features
            X = deepcopy(self.data.x)
            X[node_index, ex_feat] = av_feat_values[ex_feat]
            if args_feat != 'Null' and discarded_feat_idx != [] and len(self.neighbours) - len(ex_nei) < args_K:
                X[node_index, discarded_feat_idx] = av_feat_values[discarded_feat_idx]
                # May delete - should be an approximation
                #if args_feat == 'Expectation':
                #    for val in discarded_feat_idx:
                #        X[self.neighbours, val] = av_feat_values[val].repeat(D)

            # Special case - consider only nei. influence if too few feat included
            if self.F - len(ex_feat) < min(D - len(ex_nei), args_K):
                # Don't set features = Exp or 0 in the whole subgraph, only for v.

                # Look at the 2-hop neighbours included
                # Make sure that they are connected to v (with current nodes sampled nodes)
                included_nei = set(
                    self.neighbours.detach().numpy()).difference(ex_nei)
                included_nei = included_nei.difference(
                    one_hop_neighbours.detach().numpy())

                for incl_nei in included_nei:
                    l = nx.shortest_path(G, source=node_index, target=incl_nei)
                    if set(l[1:-1]).isdisjoint(ex_nei):
                        pass
                    else:
                        for n in range(1, len(l)-1):
                            A = torch.cat((A, torch.tensor(
                                [[l[n-1]], [l[n]]])), dim=-1)
                            X[l[n], :] = av_feat_values

            # Usual case - exclude features for the whole subgraph
            else:
                for val in ex_feat:
                    X[self.neighbours, val] = av_feat_values[val].repeat(
                        D)  # 0

            # Transform new data (X, A) to original input form
            A = torch_geometric.utils.to_dense_adj(A)

            # Apply model on (X,A) as input.
            if self.gpu:
                with torch.no_grad():
                    pred, attention_weights = self.model(X.cuda(), A.cuda())
                    proba = pred[0, node_index, :]
            else:
                with torch.no_grad():
                        pred, attention_weights = self.model(X, A)
                        proba = pred[0, node_index, :]

            # Store final class prediction and confience level
            # pred_confidence[key], classes_labels[key] = torch.topk(proba, k=1)

            # Store predicted class label in fz
            if multiclass:
                #fz[key] = proba
                fct = torch.nn.Softmax(dim=0)
                fz[key] = fct(proba)

            else:
                #fz[key] = proba[true_pred]
                fct = torch.nn.Softmax(dim=0)
                fz[key] = fct(proba)[true_pred]

        return fz

    def compute_pred(self, node_index, num_samples, D, z_, feat_idx, one_hop_neighbours, args_K, args_feat, discarded_feat_idx, multiclass, true_pred):
        """ Construct z from z' and compute prediction f(z) for each sample z'
            In fact, we build the dataset (z', f(z)), required to train the weighted linear model.
            Change feature value only for node itself instead of subgraph. Favours neighbours' effect.

        Args: 
                Variables are defined exactly as defined in explainer function 

        Returns: 
                (tensor): f(z) - probability of belonging to each target classes, for all samples z
                Dimension (N * C) where N is num_samples and C num_classses. 
        """
        G = self.custom_to_networkx(self.data)

        # We need to recover z from z' - wrt sampled neighbours and node features
        # Initialise new node feature vectors and neighbours to disregard
        if args_feat == 'Null':
            av_feat_values = torch.zeros(self.data.x.size(1))
        else:
            av_feat_values = self.data.x.mean(dim=0)
        # or random feature vector made of random value across each col of X
        # TODO: change hier for constrastive explanation

        excluded_feat = {}
        excluded_nei = {}

        # Define excluded_feat and excluded_nei for each z'
        for i in range(num_samples):

            # Define new node features dataset (we only modify x_v for now)
            # Store index of features that are not sampled (z_j=0)
            feats_id = []
            for j in range(self.F):
                if z_[i, j].item() == 0:
                    feats_id.append(feat_idx[j].item())
            excluded_feat[i] = feats_id

            # Define new neighbourhood
            # Store index of neighbours that need to be isolated (not sampled, z_j=0)
            nodes_id = []
            for j in range(D):
                if z_[i, self.F+j] == 0:
                    nodes_id.append(self.neighbours[j].item())
            # Dico with key = num_sample id, value = excluded neighbour index
            excluded_nei[i] = nodes_id

        # Init label f(z) for graphshap dataset - consider all classes
        if multiclass:
            fz = torch.zeros((num_samples, self.data.num_classes))
        else:
            fz = torch.zeros(num_samples)

        # Create new matrix A and X - for each sample ≈ reform z from z'
        for (key, ex_nei), (_, ex_feat) in tqdm(zip(excluded_nei.items(), excluded_feat.items())):

            positions = []
            # For each excluded neighbour, retrieve the column index of its occurences
            # in the adj matrix - store them in positions (list)
            for val in ex_nei:
                pos = (self.data.edge_index == val).nonzero()[:, 1].tolist()
                positions += pos
            # Create new adjacency matrix for that sample
            positions = list(set(positions))
            A = np.array(self.data.edge_index)
            A = np.delete(A, positions, axis=1)
            A = torch.tensor(A)

            # Change feature vector for node of interest
            X = deepcopy(self.data.x)
            X[node_index, ex_feat] = av_feat_values[ex_feat]

            # TODO: eval if better with below specific case or if approx is good enough
            # Discared features approximation
            # if args_feat != 'Null' and discarded_feat_idx!=[] and len(self.neighbours) - len(ex_nei) < args_K:
            #     X[node_index, discarded_feat_idx] = av_feat_values[discarded_feat_idx]

            # Indirect effect - if few included neighbours
            # Make sure that they are connected to v (with current nodes sampled nodes)
            if 0 < len(self.neighbours) - len(ex_nei) < args_K:
                included_nei = set(
                    self.neighbours.detach().numpy()).difference(ex_nei)
                included_nei = included_nei.difference(
                    one_hop_neighbours.detach().numpy())
                for incl_nei in included_nei:
                    l = nx.shortest_path(G, source=node_index, target=incl_nei)
                    if set(l[1:-1]).isdisjoint(ex_nei):
                        pass
                    else:
                        for n in range(1, len(l)-1):
                            A = torch.cat((A, torch.tensor(
                                [[l[n-1]], [l[n]]])), dim=-1)
                            X[l[n], :] = X[node_index, :]  # av_feat_values
                            # TODO: eval this against av.values.

            # Transform new data (X, A) to original input form
            A = torch_geometric.utils.to_dense_adj(A)

            # Apply model on (X,A) as input.
            if self.gpu:
                with torch.no_grad():
                    pred, attention_weights = self.model(X.cuda(), A.cuda())
                    proba = pred[0, node_index, :]
            else:
                with torch.no_grad():
                    pred, attention_weights = self.model(X, A)
                    proba = pred[0, node_index, :]
            # Softmax ? No exp(), log()

            # Store predicted class label in fz
            if multiclass:
                #fz[key] = proba
                fct = torch.nn.Softmax(dim=0)
                fz[key] = fct(proba)

            else:
                #fz[key] = proba[true_pred]
                fct = torch.nn.Softmax(dim=0)
                fz[key] = fct(proba)[true_pred]

        return fz

    def graph_classification(self, node_index, num_samples, D, z_, feat_idx, one_hop_neighbours, args_K, args_feat, discarded_feat_idx, multiclass, true_pred):
        """ Construct z from z' and compute prediction f(z) for each sample z'
            In fact, we build the dataset (z', f(z)), required to train the weighted linear model.
            Graph Classification task

        Args:
                Variables are defined exactly as defined in explainer function

        Returns:
                (tensor): f(z) - probability of belonging to each target classes, for all samples z
                Dimension (N * C) where N is num_samples and C num_classses.
        """
        G = self.custom_to_networkx(self.data)

        # We need to recover z from z' - wrt sampled neighbours and node features
        # Initialise new node feature vectors and neighbours to disregard
        if args_feat == 'Null':
            av_feat_values = torch.zeros(self.data.x.size(1))
        else:
            av_feat_values = self.data.x.mean(dim=0)

        # or random feature vector made of random value across each col of X
        excluded_feat = {}
        excluded_nei = {}

        # Define excluded_feat and excluded_nei for each z'
        for i in tqdm(range(num_samples)):

            # Define new node features dataset (we only modify x_v for now)
            # Store index of features that are not sampled (z_j=0)
            feats_id = []
            for j in range(self.F):
                if z_[i, j].item() == 0:
                    feats_id.append(feat_idx[j].item())
            excluded_feat[i] = feats_id

            # Define new neighbourhood
            # Store index of neighbours that need to be isolated (not sampled, z_j=0)
            nodes_id = []
            for j in range(D):
                if z_[i, self.F+j] == 0:
                    nodes_id.append(self.neighbours[j].item())
            # Dico with key = num_sample id, value = excluded neighbour index
            excluded_nei[i] = nodes_id

        # Init label f(z) for graphshap dataset - consider all classes
        if multiclass:
            fz = torch.zeros((num_samples, self.data.num_classes))
        else:
            fz = torch.zeros(num_samples)

        # Create new matrix A and X - for each sample ≈ reform z from z'
        for (key, ex_nei), (_, ex_feat) in zip(excluded_nei.items(), excluded_feat.items()):

            positions = []
            # For each excluded neighbour, retrieve the column index of its occurences
            # in the adj matrix - store them in positions (list)
            for val in ex_nei:
                pos = (self.data.edge_index == val).nonzero()[:, 1].tolist()
                positions += pos
            # Create new adjacency matrix for that sample
            positions = list(set(positions))
            A = np.array(self.data.edge_index)
            A = np.delete(A, positions, axis=1)
            A = torch.tensor(A)

            # Change feature vector for node of interest
            X = deepcopy(self.data.x)
            X[:, ex_feat] = av_feat_values[ex_feat]

            # Set discarded features to an average value when few neighbours
            #if args_feat != 'Null' and discarded_feat_idx != [] and len(self.neighbours) - len(ex_nei) < args_K:
            #    X[node_index, discarded_feat_idx] = av_feat_values[discarded_feat_idx]

            # Apply model on (X,A) as input.
            #TODO: GRAPH CLASSIFICATION MODEL
            if self.gpu:
                with torch.no_grad():
                    pred, attention_weights = self.model(X.cuda(), A.cuda())
                    proba = pred[0, :]
            else:
                with torch.no_grad():
                    pred, attention_weights = self.model(X, A)
                    proba = pred[0, :]

        return fz

    def basic_default(self, node_index, num_samples, D, z_, feat_idx, one_hop_neighbours, args_K, args_feat, discarded_feat_idx, multiclass, true_pred):
        """ Construct z from z' and compute prediction f(z) for each sample z'
            In fact, we build the dataset (z', f(z)), required to train the weighted linear model.
            Does not consider endcases and does not deal with isolated 2 hops neighbours (or more)

        Args:
                Variables are defined exactly as defined in explainer function

        Returns:
                (tensor): f(z) - probability of belonging to each target classes, for all samples z
                Dimension (N * C) where N is num_samples and C num_classses.
        """
        G = self.custom_to_networkx(self.data)
        if args_feat == 'Null':
            av_feat_values = torch.zeros(self.data.x.size(1))
        else:
            av_feat_values = self.data.x.mean(dim=0)

        # or random feature vector made of random value across each col of X
        excluded_feat = {}
        excluded_nei = {}

        # Define excluded_feat and excluded_nei for each z'
        for i in range(num_samples):

            # Define new node features dataset (we only modify x_v for now)
            # Store index of features that are not sampled (z_j=0)
            feats_id = []
            for j in range(self.F):
                if z_[i, j].item() == 0:
                    feats_id.append(feat_idx[j].item())
            excluded_feat[i] = feats_id

            # Define new neighbourhood
            # Store index of neighbours that need to be isolated (not sampled, z_j=0)
            nodes_id = []
            for j in range(D):
                if z_[i, self.F+j] == 0:
                    nodes_id.append(self.neighbours[j].item())
            # Dico with key = num_sample id, value = excluded neighbour index
            excluded_nei[i] = nodes_id

        # Init label f(z) for graphshap dataset - consider all classes
        if multiclass:
            fz = torch.zeros((num_samples, self.data.num_classes))
        else:
            fz = torch.zeros(num_samples)

        # Create new matrix A and X - for each sample ≈ reform z from z'
        for (key, ex_nei), (_, ex_feat) in tqdm(zip(excluded_nei.items(), excluded_feat.items())):

            positions = []
            # For each excluded neighbour, retrieve the column index of its occurences
            # in the adj matrix - store them in positions (list)
            for val in ex_nei:
                pos = (self.data.edge_index == val).nonzero()[:, 1].tolist()
                positions += pos
            # Create new adjacency matrix for that sample
            positions = list(set(positions))
            A = np.array(self.data.edge_index)    
            A = np.delete(A, positions, axis=1)
            A = torch.tensor(A)

            # Change feature vector for node of interest
            X = deepcopy(self.data.x)
            X[node_index, ex_feat] = av_feat_values[ex_feat]
<<<<<<< HEAD
            if args_feat != 'Null' and discarded_feat_idx != [] and D - len(ex_nei) < args_K:
                X[node_index, discarded_feat_idx] = av_feat_values[discarded_feat_idx]

            # Special case - consider only nei. influence if too few feat included
            if self.F - len(ex_feat) < min(D - len(ex_nei), args_K):
                # Look at the 2-hop neighbours included
                # Make sure that they are connected to v (with current nodes sampled nodes)
                included_nei = set(
                    self.neighbours.detach().numpy()).difference(ex_nei)
                included_nei = included_nei.difference(
                    one_hop_neighbours.detach().numpy())
                #if len(self.neighbours) - len(ex_nei) < args_K:
                for incl_nei in included_nei:
                    l = nx.shortest_path(G, source=node_index, target=incl_nei)
                    if set(l[1:-1]).isdisjoint(ex_nei):
                        pass
                    else:
                        for n in range(1, len(l)-1):
                            A = torch.cat((A, torch.tensor(
                                [[l[n-1]], [l[n]]])), dim=-1)
                            X[l[n], :] = av_feat_values
=======

            # Discarded features approx
            # if args_feat != 'Null' and discarded_feat_idx != [] and len(self.neighbours) - len(ex_nei) < args_K:
            #     X[node_index, discarded_feat_idx] = av_feat_values[discarded_feat_idx]

            # Features in subgraph
            # for val in ex_feat:
            #     X[self.neighbours, val] = av_feat_values[val].repeat(D)  # 0
>>>>>>> 48dc21c9

            # Transform new data (X, A) to original input form
            A = torch_geometric.utils.to_dense_adj(A)

            # Apply model on (X,A) as input.
            if self.gpu:
                with torch.no_grad():
                    pred, attention_weights = self.model(X.cuda(), A.cuda())
                    proba = pred[0, node_index, :]
            else:
                with torch.no_grad():
                    pred, attention_weights = self.model(X, A)
                    proba = pred[0, node_index, :]

            # Store predicted class label in fz
            if multiclass:
                #fz[key] = proba
                fct = torch.nn.Softmax(dim=0)
                fz[key] = fct(proba)

            else:
                #fz[key] = proba[true_pred]
                fct = torch.nn.Softmax(dim=0)
                fz[key] = fct(proba)[true_pred]
        return fz

    def neutral(self, node_index, num_samples, D, z_, feat_idx, one_hop_neighbours, args_K, args_feat, discarded_feat_idx, multiclass, true_pred):
        """ Construct z from z' and compute prediction f(z) for each sample z'
            In fact, we build the dataset (z', f(z)), required to train the weighted linear model.
            Do not isolate nodes but set their feature vector to expected values
            Consider node features for node itself

        Args:
                Variables are defined exactly as defined in explainer function

        Returns:
                (tensor): f(z) - probability of belonging to each target classes, for all samples z
                Dimension (N * C) where N is num_samples and C num_classses.
        """
        # Initialise new node feature vectors and neighbours to disregard
        if args_feat == 'Null':
            av_feat_values = torch.zeros(self.data.x.size(1))
        else:
            av_feat_values = self.data.x.mean(dim=0)
        # or random feature vector made of random value across each col of X

        excluded_feat = {}
        excluded_nei = {}

        # Define excluded_feat and excluded_nei for each z'
        for i in tqdm(range(num_samples)):

            # Define new node features dataset (we only modify x_v for now)
            # Store index of features that are not sampled (z_j=0)
            feats_id = []
            for j in range(self.F):
                if z_[i, j].item() == 0:
                    feats_id.append(feat_idx[j].item())
            excluded_feat[i] = feats_id

            # Define new neighbourhood
            # Store index of neighbours that need to be isolated (not sampled, z_j=0)
            nodes_id = []
            for j in range(D):
                if z_[i, self.F+j] == 0:
                    nodes_id.append(self.neighbours[j].item())
            # Dico with key = num_sample id, value = excluded neighbour index
            excluded_nei[i] = nodes_id

        # Init label f(z) for graphshap dataset - consider all classes
        if multiclass:
            fz = torch.zeros((num_samples, self.data.num_classes))
        else:
            fz = torch.zeros(num_samples)

        # Create new matrix A and X - for each sample ≈ reform z from z'
        for (key, ex_nei), (_, ex_feat) in zip(excluded_nei.items(), excluded_feat.items()):

            # Change feature vector for node of interest
            X = deepcopy(self.data.x)

            # For each excluded node, retrieve the column index of its occurences
            # in the adj matrix - store them in positions (list)
            A = self.data.edge_index
            X[ex_nei, :] = av_feat_values.repeat(len(ex_nei), 1)
            # Set all excluded features to expected value for node index only
            X[node_index, ex_feat] = av_feat_values[ex_feat]
            if args_feat != 'Null' and discarded_feat_idx != [] and len(self.neighbours) - len(ex_nei) < args_K:
                X[node_index, discarded_feat_idx] = av_feat_values[discarded_feat_idx]

            # Transform new data (X, A) to original input form
            A = torch_geometric.utils.to_dense_adj(A)

            # Apply model on (X,A) as input.
            if self.gpu:
                with torch.no_grad():
                    pred, attention_weights = self.model(X.cuda(), A.cuda())
                    proba = pred[0, node_index, :]
            else:
                with torch.no_grad():
                    pred, attention_weights = self.model(X, A)
                    proba = pred[0, node_index, :]

            # Store predicted class label in fz
            if multiclass:
                #fz[key] = proba
                fct = torch.nn.Softmax(dim=0)
                fz[key] = fct(proba)

            else:
                #fz[key] = proba[true_pred]
                fct = torch.nn.Softmax(dim=0)
                fz[key] = fct(proba)[true_pred]

        return fz

        ################################

    def compute_pred_regu(self, node_index, num_samples, D, z_, feat_idx, one_hop_neighbours, args_K, args_feat, discarded_feat_idx, multiclass, true_pred):
        """ Construct z from z' and compute prediction f(z) for each sample z'
            In fact, we build the dataset (z', f(z)), required to train the weighted linear model.
            Apply regularisation to favour the importance given to nodes or features 

        Args: 
                Variables are defined exactly as defined in explainer function 

        Returns: 
                (tensor): f(z) - probability of belonging to each target classes, for all samples z
                Dimension (N * C) where N is num_samples and C num_classses. 
        """
        # To networkx
        G = torch_geometric.utils.to_networkx(self.data)

        # We need to recover z from z' - wrt sampled neighbours and node features
        # Initialise new node feature vectors and neighbours to disregard
        if args_feat == 'Null':
            av_feat_values = torch.zeros(self.data.x.size(1))
        else:
            av_feat_values = self.data.x.mean(dim=0)

        # Init label f(z) for graphshap dataset - consider all classes
        if multiclass:
            fz = torch.zeros((num_samples, self.data.num_classes))
        else:
            fz = torch.zeros(num_samples)

        ### Look only at features
        # TODO: check if regu==1 would work
        if self.M == self.F:
            excluded_feat = {}

            for i in range(num_samples):
                feats_id = []
                for j in range(self.F):
                    if z_[i, j].item() == 0:
                        feats_id.append(feat_idx[j].item())
                excluded_feat[i] = feats_id

            for key, ex_feat in tqdm(excluded_feat.items()):
                # Change feature vector for node of interest - excluded and discarded features
                X = deepcopy(self.data.x)
                X[node_index, ex_feat] = av_feat_values[ex_feat]

                # Features in subgraph
                #for val in ex_feat:
                #    X[self.neighbours, val] = av_feat_values[val].repeat(D)

                # Apply model on (X,A) as input.
                if self.gpu:
                    with torch.no_grad():
                        proba = self.model(x=X.cuda(), edge_index=self.data.edge_index.cuda()).exp()[
                            node_index]
                else:
                    with torch.no_grad():
                        proba = self.model(x=X, edge_index=self.data.edge_index).exp()[
                            node_index]

            # Store predicted class label in fz
            if multiclass:
                fz[key] = proba
            else:
                fz[key] = proba[true_pred]

        ### Look only at neighbours
        elif self.M == len(self.neighbours):
            excluded_nei = {}

            for i in range(num_samples):
                nodes_id = []
                for j in range(D):
                    if z_[i, j] == 0:
                        nodes_id.append(self.neighbours[j].item())
                # Dico with key = num_sample id, value = excluded neighbour index
                excluded_nei[i] = nodes_id

            for key, ex_nei in tqdm(excluded_nei.items()):
                positions = []
                for val in ex_nei:
                    pos = (self.data.edge_index == val).nonzero()[
                        :, 1].tolist()
                    positions += pos
                # Create new adjacency matrix for that sample
                positions = list(set(positions))
                A = np.array(self.data.edge_index)
                A = np.delete(A, positions, axis=1)
                A = torch.tensor(A)
                X = deepcopy(self.data.x)

                # Look at the 2-hop neighbours included
                # Make sure that they are connected to v (with current nodes sampled nodes)
                if 0 < len(self.neighbours) - len(ex_nei) < args_K:
                    included_nei = set(
                        self.neighbours.detach().numpy()).difference(ex_nei)
                    included_nei = included_nei.difference(
                        one_hop_neighbours.detach().numpy())
                    for incl_nei in included_nei:
                        l = nx.shortest_path(
                            G, source=node_index, target=incl_nei)
                        if set(l[1:-1]).isdisjoint(ex_nei):
                            pass
                        else:
                            for n in range(1, len(l)-1):
                                A = torch.cat((A, torch.tensor(
                                    [[l[n-1]], [l[n]]])), dim=-1)
                                X[l[n], :] = X[node_index, :]  # av_feat_values

                # Transform new data (X, A) to original input form
                A = torch_geometric.utils.to_dense_adj(A)

                # Apply model on (X,A) as input.
                if self.gpu:
                    with torch.no_grad():
                        pred, attention_weights = self.model(
                            X.cuda(), A.cuda())
                        proba = pred[0, node_index, :]
                else:
                    with torch.no_grad():
                        pred, attention_weights = self.model(X, A)
                        proba = pred[0, node_index, :]

                # Store predicted class label in fz
                if multiclass:
                    #fz[key] = proba
                    fct = torch.nn.Softmax(dim=0)
                    fz[key] = fct(proba)

                else:
                    #fz[key] = proba[true_pred]
                    fct = torch.nn.Softmax(dim=0)
                    fz[key] = fct(proba)[true_pred]

        else:
            fz = self.compute_pred(node_index, num_samples, D, z_, feat_idx,
                                   one_hop_neighbours, args_K, args_feat, discarded_feat_idx)

        return fz

    ################################
    # LEARN MODEL G
    ################################

    def WLR(self, z_, weights, fz, multiclass, info):
        """Train a weighted linear regression

        Args:
            z_ (torch.tensor): data
            weights (torch.tensor): weights of each sample
            fz (torch.tensor): y data 
        """
        # Define model
        if multiclass:
            our_model = LinearRegressionModel(
                z_.shape[1], self.data.num_classes)
        else:
            our_model = LinearRegressionModel(z_.shape[1], 1)
        our_model.train()

        # Define optimizer and loss function
        def weighted_mse_loss(input, target, weight):
            return (weight * (input - target) ** 2).mean()

        criterion = torch.nn.MSELoss()
        #optimizer = torch.optim.SGD(our_model.parameters(), lr=0.2)
        optimizer = torch.optim.Adam(our_model.parameters(), lr=0.2)

        # Dataloader
        train = torch.utils.data.TensorDataset(z_, fz)
        train_loader = torch.utils.data.DataLoader(train, batch_size=20)

        # Repeat for several epochs
        for epoch in range(100):

            av_loss = []
            #for x,y,w in zip(z_,fz, weights):
            for batch_idx, (dat, target) in enumerate(train_loader):
                x, y = Variable(dat), Variable(target)

                # Forward pass: Compute predicted y by passing x to the model
                pred_y = our_model(x)

                # Compute loss
                loss = weighted_mse_loss(pred_y, y, weights[batch_idx])
                #loss = criterion(pred_y,y)

                # Zero gradients, perform a backward pass, and update the weights.
                optimizer.zero_grad()
                loss.backward()
                optimizer.step()

                # Store batch loss
                av_loss.append(loss.item())
            if info:
                print('av loss epoch: ', np.mean(av_loss))

        # Evaluate model
        our_model.eval()
        with torch.no_grad():
            pred = our_model(z_)
        if info:
            print('weighted r2 score: ', r2_score(
                pred, fz, multioutput='variance_weighted'))
            if multiclass:
                print(r2_score(pred, fz, multioutput='raw_values'))
            print('r2 score: ', r2_score(pred, fz, weights))

        phi, base_value = [param.T for _,
                           param in our_model.named_parameters()]
        phi = np.squeeze(phi, axis=1)
        return phi.detach().numpy().astype('float64'), base_value

    def WLR_sklearn(self, z_, weights, fz, multiclass, info):
        """Train a weighted linear regression

        Args:
            z_ (torch.tensor): data
            weights (torch.tensor): weights of each sample
            fz (torch.tensor): y data 
        """
        # Convert to numpy
        weights = weights.detach().numpy()
        z_ = z_.detach().numpy()
        fz = fz.detach().numpy()
        # Fit weighted linear regression
        reg = LinearRegression()
        # reg = Lasso()
        reg.fit(z_, fz, weights)
        y_pred = reg.predict(z_)
        # Assess perf
        if info:
            print('weighted r2: ', reg.score(z_, fz, sample_weight=weights))
            print('r2: ', r2_score(fz, y_pred))
        # Coefficients
        phi = reg.coef_
        base_value = reg.intercept_

        return phi, base_value

    def WLR_Lasso(self, z_, weights, fz, multiclass, info):
        """Train a weighted linear regression with lasso regularisation

        Args:
            z_ (torch.tensor): data
            weights (torch.tensor): weights of each sample
            fz (torch.tensor): y data 
        """
        # Convert to numpy
        weights = weights.detach().numpy()
        z_ = z_.detach().numpy()
        fz = fz.detach().numpy()
        # Fit weighted linear regression
        reg = Lasso()
        # reg = Lasso()
        reg.fit(z_, fz, weights)
        y_pred = reg.predict(z_)
        # Assess perf
        if info:
            print('weighted r2: ', reg.score(z_, fz, sample_weight=weights))
            print('r2: ', r2_score(fz, y_pred))
        # Coefficients
        phi = reg.coef_
        base_value = reg.intercept_

        return phi, base_value

    def WLS(self, z_, weights, fz, multiclass, info):
        """ Ordinary Least Squares Method, weighted
            Estimates shapely value coefficients

        Args:
            z_ (tensor): binary vector representing the new instance
            weights ([type]): shapley kernel weights for z'
            fz ([type]): prediction f(z) where z is a new instance - formed from z' and x

        Returns:
            [tensor]: estimated coefficients of our weighted linear regression - on (z', f(z))
            Dimension (M * num_classes)
        """
        # Add constant term
        z_ = torch.cat([z_, torch.ones(z_.shape[0], 1)], dim=1)

        # WLS to estimate parameters
        try:
            tmp = np.linalg.inv(np.dot(np.dot(z_.T, np.diag(weights)), z_))
        except np.linalg.LinAlgError:  # matrix not invertible
            if info:
                print('WLS: Matrix not invertible')
            tmp = np.dot(np.dot(z_.T, np.diag(weights)), z_)
            tmp = np.linalg.inv(
                tmp + np.diag(10**(-5) * np.random.randn(tmp.shape[1])))
        phi = np.dot(tmp, np.dot(
            np.dot(z_.T, np.diag(weights)), fz.detach().numpy()))

        # Test accuracy
        y_pred = z_.detach().numpy() @ phi
        if info:
            print('r2: ', r2_score(fz, y_pred))
            print('weighted r2: ', r2_score(fz, y_pred, weights))

        return phi[:-1], phi[-1]

        ################################

    ################################
    # INFO ON EXPLANATIONS
    ################################
    def print_info(self, D, node_index, phi, feat_idx, true_pred, true_conf, multiclass):
        """
        Displays some information about explanations - for a better comprehension and audit
        """

        # Print some information
        print('Explanations include {} node features and {} neighbours for this node\
        for {} classes'.format(self.F, D, self.data.num_classes))

        # Compare with true prediction of the model - see what class should truly be explained
        print('Prediction of orignal model is class {} with confidence {}, while label is {}'
              .format(true_pred, true_conf, self.data.y[node_index]))

        # Isolate explanations for predicted class - explain model choices
        if multiclass:
            pred_explanation = phi[true_pred, :]
        else:
            pred_explanation = phi

        # print('Explanation for the class predicted by the model:', pred_explanation)

        # Look at repartition of weights among neighbours and node features
        # Motivation for regularisation
        print('Weights for node features: ', sum(pred_explanation[:self.F]),
              'and neighbours: ', sum(pred_explanation[self.F:]))
        print('Total Weights (abs val) for node features: ', sum(np.abs(pred_explanation[:self.F])),
              'and neighbours: ', sum(np.abs(pred_explanation[self.F:])))

        # Note we focus on explanation for class predicted by the model here, so there is a bias towards
        # positive weights in our explanations (proba is close to 1 everytime).
        # Alternative is to view a class at random or the second best class

        # Select most influential neighbours and/or features (+ or -)
        if self.F + D > 10:
            _, idxs = torch.topk(torch.from_numpy(np.abs(pred_explanation)), 6)
            vals = [pred_explanation[idx] for idx in idxs]
            influential_feat = {}
            influential_nei = {}
            for idx, val in zip(idxs, vals):
                if idx.item() < self.F:
                    influential_feat[feat_idx[idx]] = val
                else:
                    influential_nei[self.neighbours[idx-self.F]] = val
            print('Most influential features: ', len([(item[0].item(), item[1].item()) for item in list(influential_feat.items())]),
                  'and neighbours', len([(item[0].item(), item[1].item()) for item in list(influential_nei.items())]))

        # Most influential features splitted bewteen neighbours and features
        if self.F > 5:
            _, idxs = torch.topk(torch.from_numpy(
                np.abs(pred_explanation[:self.F])), 3)
            vals = [pred_explanation[idx] for idx in idxs]
            influential_feat = {}
            for idx, val in zip(idxs, vals):
                influential_feat[feat_idx[idx]] = val
            print('Most influential features: ', [
                  (item[0].item(), item[1].item()) for item in list(influential_feat.items())])

        # Most influential features splitted bewteen neighbours and features
        if D > 5 and self.M != self.F:
            _, idxs = torch.topk(torch.from_numpy(
                np.abs(pred_explanation[self.F:])), 3)
            vals = [pred_explanation[self.F + idx] for idx in idxs]
            influential_nei = {}
            for idx, val in zip(idxs, vals):
                influential_nei[self.neighbours[idx]] = val
            print('Most influential neighbours: ', [
                  (item[0].item(), item[1].item()) for item in list(influential_nei.items())])

    def vizu(self, edge_mask, node_index, phi, predicted_class, hops, multiclass):
        """ Vizu of important nodes in subgraph around node_index

        Args:
            edge_mask ([type]): vector of size data.edge_index with False 
                                            if edge is not included in subgraph around node_index
            node_index ([type]): node of interest index
            phi ([type]): explanations for node of interest
            predicted_class ([type]): class predicted by model for node of interest 
            hops ([type]):  number of hops considered for subgraph around node of interest 
            multiclass: if we look at explanations for all classes or only for the predicted one
        """
        if multiclass:
            phi = torch.tensor(phi[predicted_class, :])
        else:
            phi = torch.from_numpy(phi).float()

        # Replace False by 0, True by 1 in edge_mask
        mask = torch.zeros(self.data.edge_index.shape[1])
        for i, val in enumerate(edge_mask):
            if val.item() == True:
                mask[i] = 1

        # Identify one-hop neighbour
        one_hop_nei, _, _, _ = torch_geometric.utils.k_hop_subgraph(
            node_index, 1, self.data.edge_index, relabel_nodes=True,
            num_nodes=None)

        # Attribute phi to edges in subgraph bsed on the incident node phi value
        for i, nei in enumerate(self.neighbours):
            list_indexes = (self.data.edge_index[0, :] == nei).nonzero()
            for idx in list_indexes:
                # Remove importance of 1-hop neighbours to 2-hop nei.
                if nei in one_hop_nei:
                    if self.data.edge_index[1, idx] in one_hop_nei:
                        mask[idx] = phi[self.F + i]
                    else:
                        pass
                elif mask[idx] == 1:
                    mask[idx] = phi[self.F + i]
            #mask[mask.nonzero()[i].item()]=phi[i, predicted_class]

        # Set to 0 importance of edges related to node_index
        mask[mask == 1] = 0

        # Increase coef for visibility and consider absolute contribution
        mask = torch.abs(mask)

        # Vizu nodes
        ax, G = visualize_subgraph(self.model,
<<<<<<< HEAD
                             node_index,
                             self.data.edge_index,
                             mask,
                             hops,
                             y=self.data.y,
                             threshold=None)

        plt.savefig('log/graph/GS_{}_{}'.format(node_index,
                                            self.model.__class__.__name__
                                            ),
=======
                                   node_index,
                                   self.adj,
                                   mask,
                                   hops,
                                   y=self.data.y,
                                   threshold=None)

        plt.savefig('results/GS1_{}_{}_{}'.format(self.data.name,
                                                  self.model.__class__.__name__,
                                                  node_index),
>>>>>>> 48dc21c9
                    bbox_inches='tight')

        # Other visualisation
        G = denoise_graph(self.data, mask, phi[self.F:], self.neighbours,
                          node_index, feat=None, label=self.data.y, threshold_num=10)

        log_graph(G,
                  identify_self=True,
                  nodecolor="label",
                  epoch=0,
                  fig_size=(4, 3),
                  dpi=300,
                  label_node_feat=False,
                  edge_vmax=None,
                  args=None)

<<<<<<< HEAD
        plt.savefig('log/graph/graphshap_{}_{}'.format(node_index,
                                           self.model.__class__.__name__
                                           ),
                                                  bbox_inches='tight')

        # plt.show()

    def weighted_edge_mask(self, edge_mask, node_index, phi, predicted_class, hops):
        """
        :param edge_mask: vector of size data.edge_index with False if edge is not included in subgraph around node_index
        :param node_index: node of interest
        :param phi: explanations for node of interest
        :param predicted class: class predicted by model for node of interest 
        :param hops: number of hops considered for subgraph around node of interest 
        Vizu of important nodes in subgraph of node_index
        """

        # Replace False by 0, True by 1 in edge_mask
        mask = torch.zeros(self.data.edge_index.shape[1])
        for i, val in enumerate(edge_mask):
            if val.item() == True:
                mask[i] = 1

        # Identify one-hop neighbour
        one_hop_nei, _, _, _ = k_hop_subgraph(
                    node_index, 1, self.data.edge_index, relabel_nodes=True,
                    num_nodes=None, flow=self.__flow__(self.model))

        # Attribute phi to edges in subgraph bsed on the incident node phi value
        for i, nei in enumerate(self.neighbours):
            list_indexes = (self.data.edge_index[0, :] == nei).nonzero()
            for idx in list_indexes:
                # Remove importance of 1-hop neighbours to 2-hop nei.
                if nei in one_hop_nei:
                    if self.data.edge_index[1, idx] in one_hop_nei:
                        mask[idx] = torch.tensor(phi[self.F + i]).float()
                    else:
                        pass
                elif mask[idx] == 1:
                    mask[idx] = torch.tensor(phi[self.F + i]).float()
            #mask[mask.nonzero()[i].item()]=phi[i, predicted_class]

        # Set to 0 importance of edges related to 0
        mask[mask == 1] = 0

        # Consider absolute contribution
        # Could also increase visibility (but need to also update phi accordingly)
        mask = torch.abs(mask)

        return mask

    def denoise_graph(self, weighted_edge_mask, node_explanations, node_idx, feat=None, label=None, threshold_num=10):
        """Cleaning a graph by thresholding its node values.

        Args:
            - weighted_edge_mask:  Edge mask, with importance given to each edge
            - node_explanations :  Shapley values for neighbours
            - node_idx          :  Index of node to highlight (TODO ?)
            - feat              :  An array of node features.
            - label             :  A list of node labels.
            - theshold_num      :  The maximum number of nodes to threshold.
        """
        # Disregard size of explanations
        node_explanations = np.abs(node_explanations)

        # Create graph of neighbourhood of node of interest
        G = nx.Graph()
        G.add_nodes_from(self.neighbours.detach().numpy())
        G.add_node(node_idx)
        G.nodes[node_idx]["self"] = 1
        if feat is not None:
            for node in G.nodes():
                G.nodes[node]["feat"] = feat[node].detach().numpy()
        if label is not None:
            for node in G.nodes():
                G.nodes[node]["label"] = label[node].item()

        # Find importance threshold required to retrieve 10 most import nei.
        threshold_num = min(len(self.neighbours), threshold_num)
        threshold = np.sort(
            node_explanations)[-threshold_num]

        # Keep edges that satisfy the threshold
        weighted_edge_list = [
            (self.data.edge_index[0, i].item(),
                            self.data.edge_index[1, i].item(), weighted_edge_mask[i].item())
            for i, _ in enumerate(weighted_edge_mask)
            if weighted_edge_mask[i] > threshold
        ]
        G.add_weighted_edges_from(weighted_edge_list)

        #Keep nodes that satisfy the threshold
        del_nodes = []
        for i, node in enumerate(G.nodes()):
            if node != node_idx:
                if node_explanations[i] < threshold:
                    del_nodes.append(node)
        G.remove_nodes_from(del_nodes)

        # Remove disconnected components without node_idx
        if not nx.is_connected(G):
            for comp in nx.connected_components(G):
                if node in comp:
                    G = G.subgraph(list(comp))
        G = nx.Graph(G)  # unfreeze

        # Remove isolated nodes - except if this yields the empty graph
        if list(G.nodes()) != list(nx.isolates(G)):
            G.remove_nodes_from(list(nx.isolates(G)))

        return G

    def log_graph(self,
               writer,
               Gc,
               name,
               identify_self=True,
               nodecolor="label",
               epoch=0,
               fig_size=(4, 3),
               dpi=300,
               label_node_feat=False,
               edge_vmax=None,
               args=None):
        """
        Args:
            nodecolor: the color of node, can be determined by 'label', or 'feat'. For feat, it needs to
                be one-hot'
        """
        cmap = plt.get_cmap("Set1")
        plt.switch_backend("agg")
        fig = plt.figure(figsize=fig_size, dpi=dpi)

        node_colors = []
        # edge_colors = [min(max(w, 0.0), 1.0) for (u,v,w) in Gc.edges.data('weight', default=1)]
        edge_colors = [w for (u, v, w) in Gc.edges.data("weight", default=1)]

        # maximum value for node color
        vmax = 8
        for i in Gc.nodes():
            if nodecolor == "feat" and "feat" in Gc.nodes[i]:
                num_classes = Gc.nodes[i]["feat"].size()[0]
                if num_classes >= 10:
                    cmap = plt.get_cmap("tab20")
                    vmax = 19
                elif num_classes >= 8:
                    cmap = plt.get_cmap("tab10")
                    vmax = 9
                break

        feat_labels = {}
        for i in Gc.nodes():
            if identify_self and "self" in Gc.nodes[i]:
                node_colors.append(0)
            elif nodecolor == "label" and "label" in Gc.nodes[i]:
                node_colors.append(Gc.nodes[i]["label"] + 1)
            elif nodecolor == "feat" and "feat" in Gc.nodes[i]:
                # print(Gc.nodes[i]['feat'])
                feat = Gc.nodes[i]["feat"].detach().numpy()
                # idx with pos val in 1D array
                feat_class = 0
                for j in range(len(feat)):
                    if feat[j] == 1:
                        feat_class = j
                        break
                node_colors.append(feat_class)
                feat_labels[i] = feat_class
            else:
                node_colors.append(1)
        if not label_node_feat:
            feat_labels = None

        plt.switch_backend("agg")
        fig = plt.figure(figsize=fig_size, dpi=dpi)
        pos_layout = nx.kamada_kawai_layout(Gc, weight=None)

        if Gc.number_of_nodes() == 0 or Gc.number_of_edges() == 0:
            edge_vmax = 1
            edge_vmin = 0
        else:
            weights = [d for (u, v, d) in Gc.edges(data="weight", default=1)]
            if edge_vmax is None:
                edge_vmax = statistics.median_high(
                    [d for (u, v, d) in Gc.edges(data="weight", default=1)]
                )
            min_color = min([d for (u, v, d) in Gc.edges(data="weight", default=1)])
            # color range: gray to black
            edge_vmin = 2 * min_color - edge_vmax

        nx.draw(
            Gc,
            pos=pos_layout,
            with_labels=False,
            font_size=4,
            labels=feat_labels,
            node_color=node_colors,
            vmin=0,
            vmax=vmax,
            cmap=cmap,
            edge_color=edge_colors,
            edge_cmap=plt.get_cmap("Greys"),
            edge_vmin=edge_vmin,
            edge_vmax=edge_vmax,
            width=1.0,
            node_size=50,
            alpha=0.8,
        )
        fig.axes[0].xaxis.set_visible(False)
        fig.canvas.draw()

        if args is None:
            save_path = os.path.join("log/", name + ".pdf")
        else:
            save_path = os.path.join(
                "log", name + gen_explainer_prefix(args) + "_" + str(epoch) + ".pdf"
            )
            print("log/" + name + gen_explainer_prefix(args) + "_" + str(epoch) + ".pdf")
        os.makedirs(os.path.dirname(save_path), exist_ok=True)
        plt.savefig(save_path, format="pdf")

        img = tensorboardX.utils.figure_to_image(fig)
        writer.add_image(name, img, epoch)

    def visualize_subgraph(self, model, node_idx, edge_index, edge_mask, num_hops, y=None,
                        threshold=None, **kwargs):
        """Visualizes the subgraph around :attr:`node_idx` given an edge mask
            :attr:`edge_mask`.

            Args:
                node_idx (int): The node id to explain.
                edge_index (LongTensor): The edge indices.
                edge_mask (Tensor): The edge mask.
                y (Tensor, optional): The ground-truth node-prediction labels used
                    as node colorings. (default: :obj:`None`)
                threshold (float, optional): Sets a threshold for visualizing
                    important edges. If set to :obj:`None`, will visualize all
                    edges with transparancy indicating the importance of edges.
                    (default: :obj:`None`)
                **kwargs (optional): Additional arguments passed to
                    :func:`nx.draw`.

            :rtype: :class:`matplotlib.axes.Axes`, :class:`networkx.DiGraph`
            """

        assert edge_mask.size(0) == edge_index.size(1)

        # Only operate on a k-hop subgraph around `node_idx`.
        subset, edge_index, _, hard_edge_mask = k_hop_subgraph(
                    node_idx, num_hops, edge_index, relabel_nodes=True,
                    num_nodes=None, flow=self.__flow__(model))

        edge_mask = edge_mask[hard_edge_mask]

        if threshold is not None:
            edge_mask = (edge_mask >= threshold).to(torch.float)

        if y is None:
            y = torch.zeros(edge_index.max().item() + 1,
                    device=edge_index.device)
        else:
            y = y[subset].to(torch.float) / y.max().item()

        data = Data(edge_index=edge_index, att=edge_mask, y=y,
                    num_nodes=y.size(0)).to('cpu')
        G = to_networkx(data, node_attrs=['y'], edge_attrs=['att'])
        mapping = {k: i for k, i in enumerate(subset.tolist())}
        G = nx.relabel_nodes(G, mapping)

        node_kwargs = copy(kwargs)
        node_kwargs['node_size'] = kwargs.get('node_size') or 800
        node_kwargs['cmap'] = kwargs.get('cmap') or 'cool'

        label_kwargs = copy(kwargs)
        label_kwargs['font_size'] = kwargs.get('font_size') or 10

        pos = nx.spring_layout(G)
        ax = plt.gca()
        for source, target, data in G.edges(data=True):
            ax.annotate(
                '', xy=pos[target], xycoords='data', xytext=pos[source],
                textcoords='data', arrowprops=dict(
                    arrowstyle="->",
                    alpha=max(data['att'], 0.1),
                    shrinkA=sqrt(node_kwargs['node_size']) / 2.0,
                    shrinkB=sqrt(node_kwargs['node_size']) / 2.0,
                    connectionstyle="arc3,rad=0.1",
                ))
        nx.draw_networkx_nodes(G, pos, node_color=y.tolist(), **node_kwargs)
        nx.draw_networkx_labels(G, pos, **label_kwargs)

        return ax, G

    def __flow__(self, model):
        for module in model.modules():
            if isinstance(module, MessagePassing):
                return module.flow
        return 'source_to_target'
=======
        plt.savefig('results/GS_{}_{}_{}'.format(self.data.name,
                                                 self.model.__class__.__name__,
                                                 node_index),
                    bbox_inches='tight')

        #plt.show()
>>>>>>> 48dc21c9
<|MERGE_RESOLUTION|>--- conflicted
+++ resolved
@@ -2,21 +2,10 @@
 
     Define the different explainers: GraphSHAP + benchmarks
 """
-<<<<<<< HEAD
-import random
-import os
-import time
-import statistics
-from copy import copy, deepcopy
-from math import sqrt
-import warnings
-import time
-=======
 # Import packages
 import random
 import time
 import warnings
->>>>>>> 48dc21c9
 from copy import deepcopy
 from itertools import combinations
 
@@ -24,39 +13,19 @@
 import networkx as nx
 import numpy as np
 import scipy.special
-<<<<<<< HEAD
-import seaborn as sns
-import tensorboardX
-import torch
-import torch_geometric
-from sklearn.linear_model import (Lasso, LassoLars, LassoLarsCV,
-=======
 import torch
 import torch_geometric
 from tqdm import tqdm
 from sklearn.linear_model import (LassoLars, Lasso,
->>>>>>> 48dc21c9
                                   LinearRegression, Ridge)
 from sklearn.metrics import r2_score
 from torch.autograd import Variable
 from torch.utils.data import DataLoader, TensorDataset
-<<<<<<< HEAD
-from torch_geometric.data import Data
-from torch_geometric.nn import MessagePassing
-from torch_geometric.utils import k_hop_subgraph, to_networkx
-from tqdm import tqdm
-
-from models import LinearRegressionModel
-# GraphLIME
-from plots import denoise_graph, k_hop_subgraph, log_graph, visualize_subgraph
-from utils.io_utils import gen_explainer_prefix, gen_prefix
-=======
 from torch_geometric.nn import GNNExplainer as GNNE
 from torch_geometric.nn import MessagePassing
 
 from plots import (denoise_graph, k_hop_subgraph, log_graph,
                        visualize_subgraph)
->>>>>>> 48dc21c9
 
 warnings.filterwarnings("ignore")
 
@@ -144,19 +113,6 @@
 
             # Retrieve 1-hop neighbours of v
             one_hop_neighbours, _, _, _ =\
-<<<<<<< HEAD
-                        torch_geometric.utils.k_hop_subgraph(node_idx=node_index,
-                                        num_hops=1,
-                                        edge_index=self.data.edge_index)
-
-            # Specific case: my new method - rigorous
-            if args_hv == 'node_specific':
-                discarded_feat_idx = []
-
-                # Consider only relevant entries for v only
-                if args_feat == 'Null':
-                    feat_idx = self.data.x[node_index, :].nonzero()
-=======
                 torch_geometric.utils.k_hop_subgraph(node_idx=node_index,
                                                      num_hops=1,
                                                      edge_index=self.data.edge_index)
@@ -169,7 +125,6 @@
                 if args_feat == 'Null':
                     feat_idx = self.data.x[self.neighbours, :].mean(
                         axis=0).nonzero()
->>>>>>> 48dc21c9
                     self.F = feat_idx.size()[0]
                 elif args_feat == 'All':
                     self.F = self.data.x[node_index, :].shape[0]
@@ -227,37 +182,29 @@
                     # Compute |z'| for each sample z': number of non-zero entries
                     s = (z_ != 0).sum(dim=1)
 
-<<<<<<< HEAD
-                    ### GRAPHSHAP KERNEL: define weights associated with each sample 
+                    ### GRAPHSHAP KERNEL: define weights associated with each sample
                     weights = self.shapley_kernel(s, self.M)
                     if max(weights) > 9 and info:
                         print('!! Empty or/and full coalition is included !!')
 
+            # Usual case
             else:
-                # Determine z': features and neighbours whose importance is investigated
                 discarded_feat_idx = []
-                # Consider only non-zero entries in the subgraph of v
+
+                # Consider only relevant entries for v only
                 if args_feat == 'Null':
-                    feat_idx = self.data.x[self.neighbours, :].mean(
-                        axis=0).nonzero()
+                    feat_idx = self.data.x[node_index, :].nonzero()
                     self.F = feat_idx.size()[0]
-
-                # Consider all features (+ use expectation like below)
-=======
-                # Consider all features (+ use expectation like below)
                 elif args_feat == 'All':
                     self.F = self.data.x[node_index, :].shape[0]
                     feat_idx = torch.unsqueeze(
                         torch.arange(self.data.x.size(0)), 1)
-
-                # Consider only features whose aggregated value is different from expected one
                 else:
                     # Stats dataset
                     std = self.data.x.std(axis=0)
                     mean = self.data.x.mean(axis=0)
                     # Feature intermediate rep
-                    mean_subgraph = self.data.x[self.neighbours, :].mean(
-                        axis=0)
+                    mean_subgraph = self.data.x[node_index, :]
                     # Select relevant features only - (E-e,E+e)
                     mean_subgraph = torch.where(mean_subgraph >= mean - 0.25*std, mean_subgraph,
                                                 torch.ones_like(mean_subgraph)*100)
@@ -276,93 +223,6 @@
                 self.M = self.F+D
 
                 # Def range of endcases considered
-                args_K = S
-
-                # Necessary argument if we choose to sample all possible coalitions
-                if args_coal == 'All':
-                    num_samples = min(10000, 2**self.M)
-
-                ### COALITIONS: sample z' - binary vector of dimension (num_samples, M)
-                z_ = eval('self.' + args_coal)(num_samples, args_K, regu)
-
-                # Compute |z'| for each sample z': number of non-zero entries
-                s = (z_ != 0).sum(dim=1)
-
-                ### GRAPHSHAP KERNEL: define weights associated with each sample
-                weights = self.shapley_kernel(s, self.M)
-                if max(weights) > 9 and info:
-                    print('!! Empty or/and full coalition is included !!')
-
-            # Usual case
-            else:
-                discarded_feat_idx = []
-
-                # Consider only relevant entries for v only
-                if args_feat == 'Null':
-                    feat_idx = self.data.x[node_index, :].nonzero()
-                    self.F = feat_idx.size()[0]
->>>>>>> 48dc21c9
-                elif args_feat == 'All':
-                    self.F = self.data.x[node_index, :].shape[0]
-                    feat_idx = torch.unsqueeze(
-                        torch.arange(self.data.x.size(0)), 1)
-<<<<<<< HEAD
-
-                # Consider only features whose aggregated value is different from expected one
-=======
->>>>>>> 48dc21c9
-                else:
-                    # Stats dataset
-                    std = self.data.x.std(axis=0)
-                    mean = self.data.x.mean(axis=0)
-                    # Feature intermediate rep
-<<<<<<< HEAD
-                    mean_subgraph = self.data.x[self.neighbours, :].mean(
-                        axis=0)
-=======
-                    mean_subgraph = self.data.x[node_index, :]
->>>>>>> 48dc21c9
-                    # Select relevant features only - (E-e,E+e)
-                    mean_subgraph = torch.where(mean_subgraph >= mean - 0.25*std, mean_subgraph,
-                                                torch.ones_like(mean_subgraph)*100)
-                    mean_subgraph = torch.where(mean_subgraph <= mean + 0.25*std, mean_subgraph,
-                                                torch.ones_like(mean_subgraph)*100)
-                    feat_idx = (mean_subgraph == 100).nonzero()
-                    discarded_feat_idx = (mean_subgraph != 100).nonzero()
-                    self.F = feat_idx.shape[0]
-                    del mean, mean_subgraph, std
-
-<<<<<<< HEAD
-                # Potentially do a feature selection with Lasso (or otherwise)
-                # Long process
-
-=======
->>>>>>> 48dc21c9
-                # Remove node v index from neighbours and store their number in D
-                self.neighbours = self.neighbours[self.neighbours != node_index]
-                D = self.neighbours.shape[0]
-
-                # Total number of features + neighbours considered for node v
-                self.M = self.F+D
-
-                # Def range of endcases considered
-<<<<<<< HEAD
-                args_K = 2
-
-                ### COALITIONS: sample z' - binary vector of dimension (num_samples, M)
-                z_ = eval('self.' + args_coal)(num_samples, args_K, regu)
-
-                # Compute |z'| for each sample z': number of non-zero entries
-                s = (z_ != 0).sum(dim=1)
-
-                ### GRAPHSHAP KERNEL: define weights associated with each sample
-                weights = self.shapley_kernel(s, self.M)
-                if max(weights) > 9 and info:
-                    print('!! Empty or/and full coalition is included !!')
-
-
-            # H_V: Create dataset (z', f(hv(z'))=(z', f(z)), stored as (z_, fz)
-=======
                 args_K = S
 
                 if args_coal == 'SmarterSeparate':
@@ -404,7 +264,6 @@
                 weights[(weights == 1000).nonzero()] = 0
 
             ### H_V: Create dataset (z', f(hv(z'))=(z', f(z)), stored as (z_, fz)
->>>>>>> 48dc21c9
             # Retrive z from z' and x_v, then compute f(z)
             fz = eval('self.' + args_hv)(node_index, num_samples, D, z_,
                                          feat_idx, one_hop_neighbours, args_K, args_feat,
@@ -431,22 +290,7 @@
             if vizu:
                 self.vizu(edge_mask, node_index, phi,
                           true_pred, hops, multiclass)
-
-
-            ### Visualisation
-            weighted_edge_mask = self.weighted_edge_mask(edge_mask, node_index, phi, true_pred, hops)
             
-            G = self.denoise_graph(weighted_edge_mask, phi[self.F:], 
-                        node_index, feat=self.data.x, label=self.data.y, threshold_num=10)
-
-            self.log_graph(
-                            self.writer,
-                            G,
-                            "graph/{}_{}".format(self.args_dataset,
-                                                    node_index),
-                            identify_self=True,
-                        )
-
             # Time
             # TODO: remove after tests
             end = time.time()
@@ -462,14 +306,8 @@
     # Coalition sampler
     ################################
     def SmarterSoftRegu(self, num_samples, args_K, regu):
-<<<<<<< HEAD
-        """ Coalition sampling that favour neighbours or features 
-            Soft because unfavoured categories still receive some
-            z'j=1 (random, full coalition) 
-=======
         """ Coalition sampling that favour neighbours or features in sampling
         Still considers both joinlty
->>>>>>> 48dc21c9
 
         Args:
             - regu (float): param that favours either nodes (0) or features (1)
@@ -499,11 +337,7 @@
                 else:
                     # Split in two number of remaining samples
                     # Half for specific coalitions with low k and rest random samples
-<<<<<<< HEAD
-                    samp = i + 9*(num_samples - i)//10
-=======
                     samp = i + 4*(num_samples - i)//5
->>>>>>> 48dc21c9
                     while i < samp and k <= min(args_K, self.F):
                         # Sample coalitions of k1 neighbours or k1 features without repet and order.
                         L = list(combinations(range(self.F), k))
@@ -559,11 +393,7 @@
                 else:
                     # Split in two number of remaining samples
                     # Half for specific coalitions with low k and rest random samples
-<<<<<<< HEAD
-                    samp = i + 9*(num_samples - i)//10
-=======
                     samp = i + 4*(num_samples - i)//5
->>>>>>> 48dc21c9
                     while i < samp and k <= min(args_K, D):
                         # Sample coalitions of k1 neighbours or k1 features without repet and order.
                         L = list(combinations(range(self.F, self.M), k))
@@ -598,11 +428,7 @@
 
         return z_
 
-<<<<<<< HEAD
-    def SmarterRegu(self, num_samples, args_K, regu):
-=======
     def SmarterSeparate(self, num_samples, args_K, regu):
->>>>>>> 48dc21c9
         """ Coalition sampling that consider exclusively neighbours or features 
         No random coalition at the end
 
@@ -636,15 +462,9 @@
                     # Split in two number of remaining samples
                     # Half for specific coalitions with low k and rest random samples
                     samp = num_samples
-<<<<<<< HEAD
-                    while i<samp and k<=min(args_K, self.F):
-                        # Sample coalitions of k1 neighbours or k1 features without repet and order. 
-                        L = list( combinations(range(self.F),k) )
-=======
                     while i < samp and k <= min(args_K, self.F):
                         # Sample coalitions of k1 neighbours or k1 features without repet and order.
                         L = list(combinations(range(self.F), k))
->>>>>>> 48dc21c9
                         random.shuffle(L)
                         L = L[:samp+1]
 
@@ -654,43 +474,21 @@
                             i += 1
                             # If limit reached, sample random coalitions
                             if i == samp:
-<<<<<<< HEAD
-                                #z_[i:, :] = torch.empty(num_samples-i, M).random_(2)
-=======
->>>>>>> 48dc21c9
                                 return z_
                             # Coalitions (No nei, k feat) or (No feat, k nei)
                             z_[i, L[j]] = torch.ones(k)
                             i += 1
                             # If limit reached, sample random coalitions
                             if i == samp:
-<<<<<<< HEAD
-                                #z_[i:, :] = torch.empty(num_samples-i, M).random_(2)
                                 return z_
                         k += 1
 
-                    # Sample random coalitions 
-=======
-                                return z_
-                        k += 1
-
                     # Sample random coalitions
->>>>>>> 48dc21c9
                     z_[i:, :] = torch.empty(num_samples-i, M).random_(2)
                     return z_
             return z_
         
         # Favour neighbour
-<<<<<<< HEAD
-        else: 
-            # Define empty and full coalitions
-            D = len(self.neighbours)
-            M = D
-            # self.F = 0 
-            z_ = torch.ones(num_samples, M)
-            z_[1::2] = torch.zeros(num_samples//2, M)
-            i = 2 
-=======
         else:
             # Define empty and full coalitions
             D = len(self.neighbours)
@@ -699,7 +497,6 @@
             z_ = torch.ones(num_samples, M)
             z_[1::2] = torch.zeros(num_samples//2, M)
             i = 2
->>>>>>> 48dc21c9
             k = 1
             # Loop until all samples are created
             while i < num_samples:
@@ -717,15 +514,9 @@
                     # Split in two number of remaining samples
                     # Half for specific coalitions with low k and rest random samples
                     samp = num_samples
-<<<<<<< HEAD
-                    while i<samp and k<=min(args_K, D):
-                        # Sample coalitions of k1 neighbours or k1 features without repet and order. 
-                        L = list( combinations(range(0, M), k) )
-=======
                     while i < samp and k <= min(args_K, D):
                         # Sample coalitions of k1 neighbours or k1 features without repet and order.
                         L = list(combinations(range(0, M), k))
->>>>>>> 48dc21c9
                         random.shuffle(L)
                         L = L[:samp+1]
 
@@ -746,79 +537,11 @@
                                 return z_
                         k += 1
 
-<<<<<<< HEAD
-                    # Sample random coalitions 
-=======
                     # Sample random coalitions
->>>>>>> 48dc21c9
                     z_[i:, :] = torch.empty(num_samples-i, M).random_(2)
                     return z_
             return z_
 
-<<<<<<< HEAD
-    def SmarterPlus(self, num_samples, args_K, *unused):
-        """ Sample coalitions cleverly given shapley kernel def
-        Consider nodes and features separately to better capture their effect
-
-        Args:
-            num_samples ([int]): total number of coalitions z_
-            args_K: max size of coalitions favoured in sampling 
-
-        Returns:
-            [tensor]: z_ in {0,1}^F x {0,1}^D (num_samples x self.M)
-        """
-        # Define empty and full coalitions
-        z_ = torch.ones(num_samples, self.M)
-        z_[1::2] = torch.zeros(num_samples//2, self.M)
-        # No coalitions
-        i = 0
-        k = 1
-        # Loop until all samples are created
-        while i < num_samples:
-            # Look at each feat/nei individually if have enough sample
-            # Coalitions of the form (All nodes/feat, All-1 feat/nodes) & (No nodes/feat, 1 feat/nodes)
-            if i + 2 * self.M < num_samples and k == 1:
-                z_[i:i+self.M, :] = torch.ones(self.M, self.M)
-                z_[i:i+self.M, :].fill_diagonal_(0)
-                z_[i+self.M:i+2*self.M, :] = torch.zeros(self.M, self.M)
-                z_[i+self.M:i+2*self.M, :].fill_diagonal_(1)
-                i += 2 * self.M
-                k += 1
-
-            else:
-                # Split in two number of remaining samples
-                # Half for specific coalitions with low k and rest random samples
-                samp = i + 9*(num_samples - i)//10
-                while i < samp and k <= min(args_K, self.F, self.M-self.F):
-                    # Sample coalitions of k1 neighbours or k1 features without repet and order.
-                    L = list(combinations(range(self.F), k)) + list(combinations(range(self.F, self.M), k) )
-                    random.shuffle(L)
-                    L = L[:samp+1]
-
-                    for j in range(len(L)):
-                        # Coalitions (All nei, All-k feat) or (All feat, All-k nei)
-                        z_[i, L[j]] = torch.zeros(k)
-                        i += 1
-                        # If limit reached, sample random coalitions
-                        if i == samp:
-                            z_[i:, :] = torch.empty(num_samples-i, self.M).random_(2)
-                            return z_
-                        # Coalitions (No nei, k feat) or (No feat, k nei)
-                        z_[i, L[j]] = torch.ones(k)
-                        i += 1
-                        # If limit reached, sample random coalitions
-                        if i == samp:
-                            z_[i:, :] = torch.empty(num_samples-i, self.M).random_(2)
-                            return z_
-                    k += 1
-
-                # Sample random coalitions
-                z_[i:, :] = torch.empty(num_samples-i, self.M).random_(2)
-
-        return z_
-        
-=======
->>>>>>> 48dc21c9
     def Smarter(self, num_samples, args_K, *unused):
         """ Sample coalitions cleverly given shapley kernel def
         Nodes and features are considered separately for specific coal
@@ -850,11 +573,7 @@
             else:
                 # Split in two number of remaining samples
                 # Half for specific coalitions with low k and rest random samples
-<<<<<<< HEAD
-                samp = i + 9*(num_samples - i)//10
-=======
                 samp = i + 4*(num_samples - i)//5
->>>>>>> 48dc21c9
                 while i < samp and k <= min(args_K, self.F, self.M-self.F):
                     # Sample coalitions of k1 neighbours or k1 features without repet and order.
                     L = list(combinations(range(self.F), k)) + \
@@ -1128,12 +847,8 @@
             # Create new adjacency matrix for that sample
             positions = list(set(positions))
             A = np.array(self.data.edge_index)
-<<<<<<< HEAD
-            # Special case - consider only feat. influence if too few nei included
-=======
             # Special case (0 node, k feat)
             # Consider only feat. influence if too few nei included
->>>>>>> 48dc21c9
             if D - len(ex_nei) >= min(self.F - len(ex_feat), args_K):
                 A = np.delete(A, positions, axis=1)
             A = torch.tensor(A)
@@ -1478,29 +1193,6 @@
             # Change feature vector for node of interest
             X = deepcopy(self.data.x)
             X[node_index, ex_feat] = av_feat_values[ex_feat]
-<<<<<<< HEAD
-            if args_feat != 'Null' and discarded_feat_idx != [] and D - len(ex_nei) < args_K:
-                X[node_index, discarded_feat_idx] = av_feat_values[discarded_feat_idx]
-
-            # Special case - consider only nei. influence if too few feat included
-            if self.F - len(ex_feat) < min(D - len(ex_nei), args_K):
-                # Look at the 2-hop neighbours included
-                # Make sure that they are connected to v (with current nodes sampled nodes)
-                included_nei = set(
-                    self.neighbours.detach().numpy()).difference(ex_nei)
-                included_nei = included_nei.difference(
-                    one_hop_neighbours.detach().numpy())
-                #if len(self.neighbours) - len(ex_nei) < args_K:
-                for incl_nei in included_nei:
-                    l = nx.shortest_path(G, source=node_index, target=incl_nei)
-                    if set(l[1:-1]).isdisjoint(ex_nei):
-                        pass
-                    else:
-                        for n in range(1, len(l)-1):
-                            A = torch.cat((A, torch.tensor(
-                                [[l[n-1]], [l[n]]])), dim=-1)
-                            X[l[n], :] = av_feat_values
-=======
 
             # Discarded features approx
             # if args_feat != 'Null' and discarded_feat_idx != [] and len(self.neighbours) - len(ex_nei) < args_K:
@@ -1509,7 +1201,6 @@
             # Features in subgraph
             # for val in ex_feat:
             #     X[self.neighbours, val] = av_feat_values[val].repeat(D)  # 0
->>>>>>> 48dc21c9
 
             # Transform new data (X, A) to original input form
             A = torch_geometric.utils.to_dense_adj(A)
@@ -2053,18 +1744,6 @@
 
         # Vizu nodes
         ax, G = visualize_subgraph(self.model,
-<<<<<<< HEAD
-                             node_index,
-                             self.data.edge_index,
-                             mask,
-                             hops,
-                             y=self.data.y,
-                             threshold=None)
-
-        plt.savefig('log/graph/GS_{}_{}'.format(node_index,
-                                            self.model.__class__.__name__
-                                            ),
-=======
                                    node_index,
                                    self.adj,
                                    mask,
@@ -2075,7 +1754,6 @@
         plt.savefig('results/GS1_{}_{}_{}'.format(self.data.name,
                                                   self.model.__class__.__name__,
                                                   node_index),
->>>>>>> 48dc21c9
                     bbox_inches='tight')
 
         # Other visualisation
@@ -2092,309 +1770,9 @@
                   edge_vmax=None,
                   args=None)
 
-<<<<<<< HEAD
-        plt.savefig('log/graph/graphshap_{}_{}'.format(node_index,
-                                           self.model.__class__.__name__
-                                           ),
-                                                  bbox_inches='tight')
-
-        # plt.show()
-
-    def weighted_edge_mask(self, edge_mask, node_index, phi, predicted_class, hops):
-        """
-        :param edge_mask: vector of size data.edge_index with False if edge is not included in subgraph around node_index
-        :param node_index: node of interest
-        :param phi: explanations for node of interest
-        :param predicted class: class predicted by model for node of interest 
-        :param hops: number of hops considered for subgraph around node of interest 
-        Vizu of important nodes in subgraph of node_index
-        """
-
-        # Replace False by 0, True by 1 in edge_mask
-        mask = torch.zeros(self.data.edge_index.shape[1])
-        for i, val in enumerate(edge_mask):
-            if val.item() == True:
-                mask[i] = 1
-
-        # Identify one-hop neighbour
-        one_hop_nei, _, _, _ = k_hop_subgraph(
-                    node_index, 1, self.data.edge_index, relabel_nodes=True,
-                    num_nodes=None, flow=self.__flow__(self.model))
-
-        # Attribute phi to edges in subgraph bsed on the incident node phi value
-        for i, nei in enumerate(self.neighbours):
-            list_indexes = (self.data.edge_index[0, :] == nei).nonzero()
-            for idx in list_indexes:
-                # Remove importance of 1-hop neighbours to 2-hop nei.
-                if nei in one_hop_nei:
-                    if self.data.edge_index[1, idx] in one_hop_nei:
-                        mask[idx] = torch.tensor(phi[self.F + i]).float()
-                    else:
-                        pass
-                elif mask[idx] == 1:
-                    mask[idx] = torch.tensor(phi[self.F + i]).float()
-            #mask[mask.nonzero()[i].item()]=phi[i, predicted_class]
-
-        # Set to 0 importance of edges related to 0
-        mask[mask == 1] = 0
-
-        # Consider absolute contribution
-        # Could also increase visibility (but need to also update phi accordingly)
-        mask = torch.abs(mask)
-
-        return mask
-
-    def denoise_graph(self, weighted_edge_mask, node_explanations, node_idx, feat=None, label=None, threshold_num=10):
-        """Cleaning a graph by thresholding its node values.
-
-        Args:
-            - weighted_edge_mask:  Edge mask, with importance given to each edge
-            - node_explanations :  Shapley values for neighbours
-            - node_idx          :  Index of node to highlight (TODO ?)
-            - feat              :  An array of node features.
-            - label             :  A list of node labels.
-            - theshold_num      :  The maximum number of nodes to threshold.
-        """
-        # Disregard size of explanations
-        node_explanations = np.abs(node_explanations)
-
-        # Create graph of neighbourhood of node of interest
-        G = nx.Graph()
-        G.add_nodes_from(self.neighbours.detach().numpy())
-        G.add_node(node_idx)
-        G.nodes[node_idx]["self"] = 1
-        if feat is not None:
-            for node in G.nodes():
-                G.nodes[node]["feat"] = feat[node].detach().numpy()
-        if label is not None:
-            for node in G.nodes():
-                G.nodes[node]["label"] = label[node].item()
-
-        # Find importance threshold required to retrieve 10 most import nei.
-        threshold_num = min(len(self.neighbours), threshold_num)
-        threshold = np.sort(
-            node_explanations)[-threshold_num]
-
-        # Keep edges that satisfy the threshold
-        weighted_edge_list = [
-            (self.data.edge_index[0, i].item(),
-                            self.data.edge_index[1, i].item(), weighted_edge_mask[i].item())
-            for i, _ in enumerate(weighted_edge_mask)
-            if weighted_edge_mask[i] > threshold
-        ]
-        G.add_weighted_edges_from(weighted_edge_list)
-
-        #Keep nodes that satisfy the threshold
-        del_nodes = []
-        for i, node in enumerate(G.nodes()):
-            if node != node_idx:
-                if node_explanations[i] < threshold:
-                    del_nodes.append(node)
-        G.remove_nodes_from(del_nodes)
-
-        # Remove disconnected components without node_idx
-        if not nx.is_connected(G):
-            for comp in nx.connected_components(G):
-                if node in comp:
-                    G = G.subgraph(list(comp))
-        G = nx.Graph(G)  # unfreeze
-
-        # Remove isolated nodes - except if this yields the empty graph
-        if list(G.nodes()) != list(nx.isolates(G)):
-            G.remove_nodes_from(list(nx.isolates(G)))
-
-        return G
-
-    def log_graph(self,
-               writer,
-               Gc,
-               name,
-               identify_self=True,
-               nodecolor="label",
-               epoch=0,
-               fig_size=(4, 3),
-               dpi=300,
-               label_node_feat=False,
-               edge_vmax=None,
-               args=None):
-        """
-        Args:
-            nodecolor: the color of node, can be determined by 'label', or 'feat'. For feat, it needs to
-                be one-hot'
-        """
-        cmap = plt.get_cmap("Set1")
-        plt.switch_backend("agg")
-        fig = plt.figure(figsize=fig_size, dpi=dpi)
-
-        node_colors = []
-        # edge_colors = [min(max(w, 0.0), 1.0) for (u,v,w) in Gc.edges.data('weight', default=1)]
-        edge_colors = [w for (u, v, w) in Gc.edges.data("weight", default=1)]
-
-        # maximum value for node color
-        vmax = 8
-        for i in Gc.nodes():
-            if nodecolor == "feat" and "feat" in Gc.nodes[i]:
-                num_classes = Gc.nodes[i]["feat"].size()[0]
-                if num_classes >= 10:
-                    cmap = plt.get_cmap("tab20")
-                    vmax = 19
-                elif num_classes >= 8:
-                    cmap = plt.get_cmap("tab10")
-                    vmax = 9
-                break
-
-        feat_labels = {}
-        for i in Gc.nodes():
-            if identify_self and "self" in Gc.nodes[i]:
-                node_colors.append(0)
-            elif nodecolor == "label" and "label" in Gc.nodes[i]:
-                node_colors.append(Gc.nodes[i]["label"] + 1)
-            elif nodecolor == "feat" and "feat" in Gc.nodes[i]:
-                # print(Gc.nodes[i]['feat'])
-                feat = Gc.nodes[i]["feat"].detach().numpy()
-                # idx with pos val in 1D array
-                feat_class = 0
-                for j in range(len(feat)):
-                    if feat[j] == 1:
-                        feat_class = j
-                        break
-                node_colors.append(feat_class)
-                feat_labels[i] = feat_class
-            else:
-                node_colors.append(1)
-        if not label_node_feat:
-            feat_labels = None
-
-        plt.switch_backend("agg")
-        fig = plt.figure(figsize=fig_size, dpi=dpi)
-        pos_layout = nx.kamada_kawai_layout(Gc, weight=None)
-
-        if Gc.number_of_nodes() == 0 or Gc.number_of_edges() == 0:
-            edge_vmax = 1
-            edge_vmin = 0
-        else:
-            weights = [d for (u, v, d) in Gc.edges(data="weight", default=1)]
-            if edge_vmax is None:
-                edge_vmax = statistics.median_high(
-                    [d for (u, v, d) in Gc.edges(data="weight", default=1)]
-                )
-            min_color = min([d for (u, v, d) in Gc.edges(data="weight", default=1)])
-            # color range: gray to black
-            edge_vmin = 2 * min_color - edge_vmax
-
-        nx.draw(
-            Gc,
-            pos=pos_layout,
-            with_labels=False,
-            font_size=4,
-            labels=feat_labels,
-            node_color=node_colors,
-            vmin=0,
-            vmax=vmax,
-            cmap=cmap,
-            edge_color=edge_colors,
-            edge_cmap=plt.get_cmap("Greys"),
-            edge_vmin=edge_vmin,
-            edge_vmax=edge_vmax,
-            width=1.0,
-            node_size=50,
-            alpha=0.8,
-        )
-        fig.axes[0].xaxis.set_visible(False)
-        fig.canvas.draw()
-
-        if args is None:
-            save_path = os.path.join("log/", name + ".pdf")
-        else:
-            save_path = os.path.join(
-                "log", name + gen_explainer_prefix(args) + "_" + str(epoch) + ".pdf"
-            )
-            print("log/" + name + gen_explainer_prefix(args) + "_" + str(epoch) + ".pdf")
-        os.makedirs(os.path.dirname(save_path), exist_ok=True)
-        plt.savefig(save_path, format="pdf")
-
-        img = tensorboardX.utils.figure_to_image(fig)
-        writer.add_image(name, img, epoch)
-
-    def visualize_subgraph(self, model, node_idx, edge_index, edge_mask, num_hops, y=None,
-                        threshold=None, **kwargs):
-        """Visualizes the subgraph around :attr:`node_idx` given an edge mask
-            :attr:`edge_mask`.
-
-            Args:
-                node_idx (int): The node id to explain.
-                edge_index (LongTensor): The edge indices.
-                edge_mask (Tensor): The edge mask.
-                y (Tensor, optional): The ground-truth node-prediction labels used
-                    as node colorings. (default: :obj:`None`)
-                threshold (float, optional): Sets a threshold for visualizing
-                    important edges. If set to :obj:`None`, will visualize all
-                    edges with transparancy indicating the importance of edges.
-                    (default: :obj:`None`)
-                **kwargs (optional): Additional arguments passed to
-                    :func:`nx.draw`.
-
-            :rtype: :class:`matplotlib.axes.Axes`, :class:`networkx.DiGraph`
-            """
-
-        assert edge_mask.size(0) == edge_index.size(1)
-
-        # Only operate on a k-hop subgraph around `node_idx`.
-        subset, edge_index, _, hard_edge_mask = k_hop_subgraph(
-                    node_idx, num_hops, edge_index, relabel_nodes=True,
-                    num_nodes=None, flow=self.__flow__(model))
-
-        edge_mask = edge_mask[hard_edge_mask]
-
-        if threshold is not None:
-            edge_mask = (edge_mask >= threshold).to(torch.float)
-
-        if y is None:
-            y = torch.zeros(edge_index.max().item() + 1,
-                    device=edge_index.device)
-        else:
-            y = y[subset].to(torch.float) / y.max().item()
-
-        data = Data(edge_index=edge_index, att=edge_mask, y=y,
-                    num_nodes=y.size(0)).to('cpu')
-        G = to_networkx(data, node_attrs=['y'], edge_attrs=['att'])
-        mapping = {k: i for k, i in enumerate(subset.tolist())}
-        G = nx.relabel_nodes(G, mapping)
-
-        node_kwargs = copy(kwargs)
-        node_kwargs['node_size'] = kwargs.get('node_size') or 800
-        node_kwargs['cmap'] = kwargs.get('cmap') or 'cool'
-
-        label_kwargs = copy(kwargs)
-        label_kwargs['font_size'] = kwargs.get('font_size') or 10
-
-        pos = nx.spring_layout(G)
-        ax = plt.gca()
-        for source, target, data in G.edges(data=True):
-            ax.annotate(
-                '', xy=pos[target], xycoords='data', xytext=pos[source],
-                textcoords='data', arrowprops=dict(
-                    arrowstyle="->",
-                    alpha=max(data['att'], 0.1),
-                    shrinkA=sqrt(node_kwargs['node_size']) / 2.0,
-                    shrinkB=sqrt(node_kwargs['node_size']) / 2.0,
-                    connectionstyle="arc3,rad=0.1",
-                ))
-        nx.draw_networkx_nodes(G, pos, node_color=y.tolist(), **node_kwargs)
-        nx.draw_networkx_labels(G, pos, **label_kwargs)
-
-        return ax, G
-
-    def __flow__(self, model):
-        for module in model.modules():
-            if isinstance(module, MessagePassing):
-                return module.flow
-        return 'source_to_target'
-=======
         plt.savefig('results/GS_{}_{}_{}'.format(self.data.name,
                                                  self.model.__class__.__name__,
                                                  node_index),
                     bbox_inches='tight')
 
-        #plt.show()
->>>>>>> 48dc21c9
+        #plt.show()